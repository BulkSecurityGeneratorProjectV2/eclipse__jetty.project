--- conflicted
+++ resolved
@@ -1046,7 +1046,6 @@
         super.setEventListeners(eventListeners);
     }
 
-<<<<<<< HEAD
     /* ------------------------------------------------------------ */
     /** Add EventListener
      * Convenience method that calls {@link #setEventListeners(EventListener[])}
@@ -1080,9 +1079,7 @@
         }
         
     }
-=======
-
->>>>>>> 64d979a7
+
 
     /* ------------------------------------------------------------ */
     /**
