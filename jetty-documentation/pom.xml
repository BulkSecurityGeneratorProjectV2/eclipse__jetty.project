<?xml version="1.0" encoding="UTF-8"?>
<project xmlns="http://maven.apache.org/POM/4.0.0" xmlns:xsi="http://www.w3.org/2001/XMLSchema-instance" xsi:schemaLocation="http://maven.apache.org/POM/4.0.0 http://maven.apache.org/maven-v4_0_0.xsd">
  <parent>
    <groupId>org.eclipse.jetty</groupId>
    <artifactId>jetty-project</artifactId>
    <version>10.0.0-SNAPSHOT</version>
  </parent>

  <modelVersion>4.0.0</modelVersion>
  <artifactId>jetty-documentation</artifactId>
  <name>Jetty :: Documentation</name>
  <packaging>jar</packaging>

  <dependencies>
    <dependency>
      <groupId>org.eclipse.jetty.toolchain</groupId>
      <artifactId>jetty-servlet-api</artifactId>
    </dependency>
    <dependency>
      <groupId>org.eclipse.jetty</groupId>
      <artifactId>jetty-alpn-server</artifactId>
      <version>${project.version}</version>
    </dependency>
    <dependency>
      <groupId>org.eclipse.jetty</groupId>
      <artifactId>jetty-client</artifactId>
      <version>${project.version}</version>
    </dependency>
    <dependency>
      <groupId>org.eclipse.jetty</groupId>
      <artifactId>jetty-jmx</artifactId>
      <version>${project.version}</version>
    </dependency>
    <dependency>
      <groupId>org.eclipse.jetty</groupId>
      <artifactId>jetty-rewrite</artifactId>
      <version>${project.version}</version>
    </dependency>
    <dependency>
      <groupId>org.eclipse.jetty</groupId>
      <artifactId>jetty-server</artifactId>
      <version>${project.version}</version>
    </dependency>
    <dependency>
      <groupId>org.eclipse.jetty</groupId>
      <artifactId>jetty-servlet</artifactId>
      <version>${project.version}</version>
    </dependency>
    <dependency>
      <groupId>org.eclipse.jetty</groupId>
      <artifactId>jetty-servlets</artifactId>
      <version>${project.version}</version>
    </dependency>
    <dependency>
      <groupId>org.eclipse.jetty</groupId>
      <artifactId>jetty-util-ajax</artifactId>
      <version>${project.version}</version>
    </dependency>
    <dependency>
      <groupId>org.eclipse.jetty</groupId>
      <artifactId>jetty-webapp</artifactId>
      <version>${project.version}</version>
    </dependency>
    <dependency>
      <groupId>org.eclipse.jetty.fcgi</groupId>
      <artifactId>fcgi-client</artifactId>
      <version>${project.version}</version>
    </dependency>
    <dependency>
      <groupId>org.eclipse.jetty.http2</groupId>
      <artifactId>http2-server</artifactId>
      <version>${project.version}</version>
    </dependency>
    <dependency>
      <groupId>org.eclipse.jetty.http2</groupId>
      <artifactId>http2-http-client-transport</artifactId>
      <version>${project.version}</version>
    </dependency>
    <dependency>
      <groupId>org.eclipse.jetty</groupId>
      <artifactId>jetty-slf4j-impl</artifactId>
      <version>${project.version}</version>
      <scope>compile</scope>
    </dependency>
	<dependency>
	  <groupId>org.eclipse.jetty.memcached</groupId>
      <artifactId>jetty-memcached-sessions</artifactId>
      <version>${project.version}</version>
	</dependency>
	<dependency>
	  <groupId>org.eclipse.jetty</groupId>
	  <artifactId>jetty-nosql</artifactId>
	  <version>${project.version}</version>
	</dependency>
  </dependencies>

  <build>
    <plugins>
      <plugin>
        <groupId>org.asciidoctor</groupId>
        <artifactId>asciidoctor-maven-plugin</artifactId>
        <dependencies>
          <dependency>
            <groupId>org.asciidoctor</groupId>
            <artifactId>asciidoctorj-diagram</artifactId>
            <version>2.0.5</version>
          </dependency>
        </dependencies>
        <configuration>
          <backend>html5</backend>
          <requires>
            <require>asciidoctor-diagram</require>
          </requires>
          <attributes>
            <JDURL>http://www.eclipse.org/jetty/javadoc/${project.version}</JDURL>
            <JXURL>http://download.eclipse.org/jetty/stable-9/xref</JXURL>
            <SRCDIR>${basedir}/..</SRCDIR>
            <GITBROWSEURL>https://github.com/eclipse/jetty.project/tree/master</GITBROWSEURL>
            <GITDOCURL>https://github.com/eclipse/jetty.project/tree/jetty-10.0.x-doc-refactor/jetty-documentation/src/main/asciidoc</GITDOCURL>
            <OPGUIDE>../operations-guide/index.html</OPGUIDE>
            <PROGGUIDE>../programming-guide/index.html</PROGGUIDE>
            <GSTARTGUIDE>../gettingstarted-guide/index.html</GSTARTGUIDE>
            <CONTRIBGUIDE>../contribution-guide/index.html</CONTRIBGUIDE>
            <MVNCENTRAL>http://central.maven.org/maven2</MVNCENTRAL>
            <VERSION>${project.version}</VERSION>
            <TIMESTAMP>${maven.build.timestamp}</TIMESTAMP>
          </attributes>
        </configuration>
        <executions>
          <execution>
            <id>index</id>
            <phase>generate-resources</phase>
            <goals>
              <goal>process-asciidoc</goal>
            </goals>
            <configuration>
              <sourceDirectory>src/main/asciidoc</sourceDirectory>
              <sourceDocumentName>index.adoc</sourceDocumentName>
              <outputDirectory>${project.build.directory}/html</outputDirectory>
            </configuration>
          </execution>
          <execution>
            <id>operations-guide</id>
            <phase>generate-resources</phase>
            <goals>
              <goal>process-asciidoc</goal>
            </goals>
            <configuration>
              <sourceDirectory>src/main/asciidoc/operations-guide</sourceDirectory>
              <sourceDocumentName>index.adoc</sourceDocumentName>
              <outputDirectory>${project.build.directory}/html/operations-guide</outputDirectory>
            </configuration>
          </execution>
          <execution>
            <id>contribution-guide</id>
            <phase>generate-resources</phase>
            <goals>
              <goal>process-asciidoc</goal>
            </goals>
            <configuration>
              <sourceDirectory>${basedir}/src/main/asciidoc/contribution-guide</sourceDirectory>
              <sourceDocumentName>index.adoc</sourceDocumentName>
              <outputDirectory>${project.build.directory}/html/contribution-guide</outputDirectory>
            </configuration>
          </execution>
          <execution>
            <id>programming-guide</id>
            <phase>prepare-package</phase>
            <goals>
              <goal>process-asciidoc</goal>
            </goals>
            <configuration>
              <sourceDirectory>${basedir}/src/main/asciidoc/programming-guide</sourceDirectory>
              <sourceDocumentName>index.adoc</sourceDocumentName>
              <outputDirectory>${project.build.directory}/html/programming-guide</outputDirectory>
            </configuration>
          </execution>
          <execution>
            <id>old_docs</id>
            <phase>prepare-package</phase>
            <goals>
              <goal>process-asciidoc</goal>
            </goals>
            <configuration>
              <sourceDirectory>${basedir}/src/main/asciidoc/old_docs</sourceDirectory>
              <sourceDocumentName>index.adoc</sourceDocumentName>
              <outputDirectory>${project.build.directory}/html/old_docs</outputDirectory>
            </configuration>
          </execution>
        </executions>
<<<<<<< HEAD
=======
        <configuration>
          <!-- shared configuration -->
          <sourceDirectory>${project.build.directory}/generated-docs</sourceDirectory>
          <includes>index.xml</includes>
          <generatedSourceDirectory>${project.build.directory}/docbkx/generated</generatedSourceDirectory>
          <chunkedOutput>true</chunkedOutput>
          <highlightSource>true</highlightSource>
        </configuration>
        <dependencies>
          <dependency>
            <groupId>net.sf.docbook</groupId>
            <artifactId>docbook-xml</artifactId>
            <version>5.1b4-all</version>
            <classifier>resources</classifier>
            <type>zip</type>
            <scope>runtime</scope>
          </dependency>
          <dependency>
            <groupId>net.sf.xslthl</groupId>
            <artifactId>xslthl</artifactId>
            <version>2.1.3</version>
            <scope>runtime</scope>
          </dependency>
          <dependency>
            <groupId>org.eclipse.jetty.toolchain</groupId>
            <artifactId>jetty-xslt-tools</artifactId>
            <version>1.3</version>
            <scope>runtime</scope>
          </dependency>
        </dependencies>
>>>>>>> 936cd465
      </plugin>
      <plugin>
        <artifactId>maven-assembly-plugin</artifactId>
        <version>3.1.1</version>
        <configuration>
          <descriptors>
            <descriptor>src/main/assembly/html.xml</descriptor>
          </descriptors>
        </configuration>
        <executions>
          <execution>
            <id>make-assembly</id>
            <phase>package</phase>
            <goals>
              <goal>single</goal>
            </goals>
          </execution>
        </executions>
      </plugin>
    </plugins>
  </build>
</project><|MERGE_RESOLUTION|>--- conflicted
+++ resolved
@@ -188,43 +188,9 @@
             </configuration>
           </execution>
         </executions>
-<<<<<<< HEAD
-=======
-        <configuration>
-          <!-- shared configuration -->
-          <sourceDirectory>${project.build.directory}/generated-docs</sourceDirectory>
-          <includes>index.xml</includes>
-          <generatedSourceDirectory>${project.build.directory}/docbkx/generated</generatedSourceDirectory>
-          <chunkedOutput>true</chunkedOutput>
-          <highlightSource>true</highlightSource>
-        </configuration>
-        <dependencies>
-          <dependency>
-            <groupId>net.sf.docbook</groupId>
-            <artifactId>docbook-xml</artifactId>
-            <version>5.1b4-all</version>
-            <classifier>resources</classifier>
-            <type>zip</type>
-            <scope>runtime</scope>
-          </dependency>
-          <dependency>
-            <groupId>net.sf.xslthl</groupId>
-            <artifactId>xslthl</artifactId>
-            <version>2.1.3</version>
-            <scope>runtime</scope>
-          </dependency>
-          <dependency>
-            <groupId>org.eclipse.jetty.toolchain</groupId>
-            <artifactId>jetty-xslt-tools</artifactId>
-            <version>1.3</version>
-            <scope>runtime</scope>
-          </dependency>
-        </dependencies>
->>>>>>> 936cd465
       </plugin>
       <plugin>
         <artifactId>maven-assembly-plugin</artifactId>
-        <version>3.1.1</version>
         <configuration>
           <descriptors>
             <descriptor>src/main/assembly/html.xml</descriptor>
