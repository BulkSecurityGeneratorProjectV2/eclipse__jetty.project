//
//  ========================================================================
//  Copyright (c) 1995-2019 Mort Bay Consulting Pty. Ltd.
//  ------------------------------------------------------------------------
//  All rights reserved. This program and the accompanying materials
//  are made available under the terms of the Eclipse Public License v1.0
//  and Apache License v2.0 which accompanies this distribution.
//
//      The Eclipse Public License is available at
//      http://www.eclipse.org/legal/epl-v10.html
//
//      The Apache License v2.0 is available at
//      http://www.opensource.org/licenses/apache2.0.php
//
//  You may elect to redistribute this code under either of these licenses.
//  ========================================================================
//

package org.eclipse.jetty.client;

import java.nio.ByteBuffer;
import java.util.Iterator;
import java.util.List;
import java.util.function.LongConsumer;
import java.util.function.ObjLongConsumer;
import java.util.stream.Collectors;

import org.eclipse.jetty.client.api.ContentResponse;
import org.eclipse.jetty.client.api.Request;
import org.eclipse.jetty.client.api.Response;
import org.eclipse.jetty.client.api.Result;
import org.eclipse.jetty.http.HttpField;
import org.eclipse.jetty.util.Callback;
import org.eclipse.jetty.util.CountingCallback;
import org.eclipse.jetty.util.log.Log;
import org.eclipse.jetty.util.log.Logger;

public class ResponseNotifier
{
    private static final Logger LOG = Log.getLogger(ResponseNotifier.class);

    public void notifyBegin(List<Response.ResponseListener> listeners, Response response)
    {
        for (Response.ResponseListener listener : listeners)
        {
            if (listener instanceof Response.BeginListener)
                notifyBegin((Response.BeginListener)listener, response);
        }
    }

    private void notifyBegin(Response.BeginListener listener, Response response)
    {
        try
        {
            listener.onBegin(response);
        }
        catch (Throwable x)
        {
            LOG.info("Exception while notifying listener " + listener, x);
        }
    }

    public boolean notifyHeader(List<Response.ResponseListener> listeners, Response response, HttpField field)
    {
        boolean result = true;
        for (Response.ResponseListener listener : listeners)
        {
            if (listener instanceof Response.HeaderListener)
                result &= notifyHeader((Response.HeaderListener)listener, response, field);
        }
        return result;
    }

    private boolean notifyHeader(Response.HeaderListener listener, Response response, HttpField field)
    {
        try
        {
            return listener.onHeader(response, field);
        }
        catch (Throwable x)
        {
            LOG.info("Exception while notifying listener " + listener, x);
            return false;
        }
    }

    public void notifyHeaders(List<Response.ResponseListener> listeners, Response response)
    {
        for (Response.ResponseListener listener : listeners)
        {
            if (listener instanceof Response.HeadersListener)
                notifyHeaders((Response.HeadersListener)listener, response);
        }
    }

    private void notifyHeaders(Response.HeadersListener listener, Response response)
    {
        try
        {
            listener.onHeaders(response);
        }
        catch (Throwable x)
        {
            LOG.info("Exception while notifying listener " + listener, x);
        }
    }

    public void notifyBeforeContent(Response response, ObjLongConsumer<Object> demand, List<Response.DemandedContentListener> contentListeners)
    {
        for (Response.DemandedContentListener listener : contentListeners)
        {
            notifyBeforeContent(listener, response, d -> demand.accept(listener, d));
        }
    }

    private void notifyBeforeContent(Response.DemandedContentListener listener, Response response, LongConsumer demand)
    {
        try
        {
            listener.onBeforeContent(response, demand);
        }
        catch (Throwable x)
        {
            LOG.info("Exception while notifying listener " + listener, x);
        }
    }

    public void notifyContent(Response response, ObjLongConsumer<Object> demand, ByteBuffer buffer, Callback callback, List<Response.DemandedContentListener> contentListeners)
    {
        int count = contentListeners.size();
        if (count == 0)
        {
            callback.succeeded();
            demand.accept(null, 1);
        }
        else if (count == 1)
        {
            Response.DemandedContentListener listener = contentListeners.get(0);
            notifyContent(listener, response, d -> demand.accept(listener, d), buffer.slice(), callback);
        }
        else
        {
            callback = new CountingCallback(callback, count);
            for (Response.DemandedContentListener listener : contentListeners)
            {
                notifyContent(listener, response, d -> demand.accept(listener, d), buffer.slice(), callback);
            }
        }
    }

    private void notifyContent(Response.DemandedContentListener listener, Response response, LongConsumer demand, ByteBuffer buffer, Callback callback)
    {
        try
        {
            listener.onContent(response, demand, buffer, callback);
        }
        catch (Throwable x)
        {
            LOG.info("Exception while notifying listener " + listener, x);
        }
    }

    public void notifySuccess(List<Response.ResponseListener> listeners, Response response)
    {
        for (Response.ResponseListener listener : listeners)
        {
            if (listener instanceof Response.SuccessListener)
                notifySuccess((Response.SuccessListener)listener, response);
        }
    }

    private void notifySuccess(Response.SuccessListener listener, Response response)
    {
        try
        {
            listener.onSuccess(response);
        }
        catch (Throwable x)
        {
            LOG.info("Exception while notifying listener " + listener, x);
        }
    }

    public void notifyFailure(List<Response.ResponseListener> listeners, Response response, Throwable failure)
    {
        for (Response.ResponseListener listener : listeners)
        {
            if (listener instanceof Response.FailureListener)
                notifyFailure((Response.FailureListener)listener, response, failure);
        }
    }

    private void notifyFailure(Response.FailureListener listener, Response response, Throwable failure)
    {
        try
        {
            listener.onFailure(response, failure);
        }
        catch (Throwable x)
        {
            LOG.info("Exception while notifying listener " + listener, x);
        }
    }

    public void notifyComplete(List<Response.ResponseListener> listeners, Result result)
    {
        for (Response.ResponseListener listener : listeners)
        {
            if (listener instanceof Response.CompleteListener)
                notifyComplete((Response.CompleteListener)listener, result);
        }
    }

    private void notifyComplete(Response.CompleteListener listener, Result result)
    {
        try
        {
            listener.onComplete(result);
        }
        catch (Throwable x)
        {
            LOG.info("Exception while notifying listener " + listener, x);
        }
    }

    public void forwardSuccess(List<Response.ResponseListener> listeners, Response response)
    {
        forwardEvents(listeners, response);
        notifySuccess(listeners, response);
    }

    public void forwardSuccessComplete(List<Response.ResponseListener> listeners, Request request, Response response)
    {
        forwardSuccess(listeners, response);
        notifyComplete(listeners, new Result(request, response));
    }

    public void forwardFailure(List<Response.ResponseListener> listeners, Response response, Throwable failure)
    {
        forwardEvents(listeners, response);
        notifyFailure(listeners, response, failure);
    }

    private void forwardEvents(List<Response.ResponseListener> listeners, Response response)
    {
        notifyBegin(listeners, response);
        Iterator<HttpField> iterator = response.getHeaders().iterator();
        while (iterator.hasNext())
        {
            HttpField field = iterator.next();
            if (!notifyHeader(listeners, response, field))
                iterator.remove();
        }
        notifyHeaders(listeners, response);
        if (response instanceof ContentResponse)
        {
            byte[] content = ((ContentResponse)response).getContent();
            if (content != null && content.length > 0)
<<<<<<< HEAD
                notifyContent(listeners, response, ByteBuffer.wrap(content), Callback.NOOP);
=======
            {
                List<Response.DemandedContentListener> contentListeners = listeners.stream()
                    .filter(Response.DemandedContentListener.class::isInstance)
                    .map(Response.DemandedContentListener.class::cast)
                    .collect(Collectors.toList());
                ObjLongConsumer<Object> demand = (context, value) -> {};
                notifyBeforeContent(response, demand, contentListeners);
                notifyContent(response, demand, ByteBuffer.wrap(content), Callback.NOOP, contentListeners);
            }
>>>>>>> 1c5a53a5
        }
    }

    public void forwardFailureComplete(List<Response.ResponseListener> listeners, Request request, Throwable requestFailure, Response response, Throwable responseFailure)
    {
        forwardFailure(listeners, response, responseFailure);
        notifyComplete(listeners, new Result(request, requestFailure, response, responseFailure));
    }
}<|MERGE_RESOLUTION|>--- conflicted
+++ resolved
@@ -256,9 +256,6 @@
         {
             byte[] content = ((ContentResponse)response).getContent();
             if (content != null && content.length > 0)
-<<<<<<< HEAD
-                notifyContent(listeners, response, ByteBuffer.wrap(content), Callback.NOOP);
-=======
             {
                 List<Response.DemandedContentListener> contentListeners = listeners.stream()
                     .filter(Response.DemandedContentListener.class::isInstance)
@@ -268,7 +265,6 @@
                 notifyBeforeContent(response, demand, contentListeners);
                 notifyContent(response, demand, ByteBuffer.wrap(content), Callback.NOOP, contentListeners);
             }
->>>>>>> 1c5a53a5
         }
     }
 
