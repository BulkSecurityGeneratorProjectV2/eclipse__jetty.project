<project xmlns="http://maven.apache.org/POM/4.0.0" xmlns:xsi="http://www.w3.org/2001/XMLSchema-instance" xsi:schemaLocation="http://maven.apache.org/POM/4.0.0 http://maven.apache.org/maven-v4_0_0.xsd">
  <parent>
    <groupId>org.eclipse.jetty</groupId>
    <artifactId>jetty-project</artifactId>
    <version>10.0.0-SNAPSHOT</version>
  </parent>

  <modelVersion>4.0.0</modelVersion>
  <artifactId>jetty-jndi</artifactId>
  <name>Jetty :: JNDI Naming</name>
  <description>JNDI spi impl for java namespace.</description>
<<<<<<< HEAD
  <url>http://www.eclipse.org/jetty</url>

=======
>>>>>>> 3423375a
  <properties>
    <bundle-symbolic-name>${project.groupId}.jndi</bundle-symbolic-name>
  </properties>

  <build>
    <plugins>
      <plugin>
        <artifactId>maven-surefire-plugin</artifactId>
        <configuration>
          <argLine>
            @{argLine} ${jetty.surefire.argLine} --add-modules javax.mail.glassfish
          </argLine>
        </configuration>
      </plugin>
      <plugin>
        <groupId>org.apache.felix</groupId>
        <artifactId>maven-bundle-plugin</artifactId>
        <extensions>true</extensions>
        <configuration>
          <instructions>
            <Import-Package>javax.mail.*;resolution:=optional,*</Import-Package>
          </instructions>
        </configuration>
      </plugin>
      <plugin>
        <groupId>org.codehaus.mojo</groupId>
        <artifactId>findbugs-maven-plugin</artifactId>
        <configuration>
          <onlyAnalyze>org.eclipse.jetty.jndi.*</onlyAnalyze>
        </configuration>
      </plugin>
    </plugins>
  </build>

  <dependencies>
    <dependency>
      <groupId>org.eclipse.jetty</groupId>
      <artifactId>jetty-util</artifactId>
      <version>${project.version}</version>
    </dependency>
    <dependency>
      <groupId>org.slf4j</groupId>
      <artifactId>slf4j-api</artifactId>
    </dependency>
    <dependency>
      <groupId>org.eclipse.jetty</groupId>
      <artifactId>jetty-slf4j-impl</artifactId>
      <scope>test</scope>
    </dependency>
    <dependency>
      <groupId>org.eclipse.jetty.toolchain</groupId>
      <artifactId>jetty-test-helper</artifactId>
      <scope>test</scope>
    </dependency>
    <dependency>
      <groupId>org.eclipse.jetty</groupId>
      <artifactId>jetty-webapp</artifactId>
      <version>${project.version}</version>
      <scope>provided</scope>
    </dependency>
    <dependency>
      <groupId>org.eclipse.jetty.orbit</groupId>
      <artifactId>javax.mail.glassfish</artifactId>
      <version>1.4.1.v201005082020</version>
      <scope>provided</scope>
      <exclusions>
        <exclusion>
          <groupId>org.eclipse.jetty.orbit</groupId>
          <artifactId>javax.activation</artifactId>
        </exclusion>
      </exclusions>
    </dependency>
  </dependencies>
</project><|MERGE_RESOLUTION|>--- conflicted
+++ resolved
@@ -9,11 +9,7 @@
   <artifactId>jetty-jndi</artifactId>
   <name>Jetty :: JNDI Naming</name>
   <description>JNDI spi impl for java namespace.</description>
-<<<<<<< HEAD
-  <url>http://www.eclipse.org/jetty</url>
 
-=======
->>>>>>> 3423375a
   <properties>
     <bundle-symbolic-name>${project.groupId}.jndi</bundle-symbolic-name>
   </properties>
