//
//  ========================================================================
//  Copyright (c) 1995-2018 Mort Bay Consulting Pty. Ltd.
//  ------------------------------------------------------------------------
//  All rights reserved. This program and the accompanying materials
//  are made available under the terms of the Eclipse Public License v1.0
//  and Apache License v2.0 which accompanies this distribution.
//
//      The Eclipse Public License is available at
//      http://www.eclipse.org/legal/epl-v10.html
//
//      The Apache License v2.0 is available at
//      http://www.opensource.org/licenses/apache2.0.php
//
//  You may elect to redistribute this code under either of these licenses.
//  ========================================================================
//

package org.eclipse.jetty.websocket.common.scopes;

import java.util.List;
import java.util.concurrent.CopyOnWriteArrayList;
import java.util.concurrent.Executor;

import org.eclipse.jetty.io.ByteBufferPool;
import org.eclipse.jetty.io.MappedByteBufferPool;
import org.eclipse.jetty.util.DecoratedObjectFactory;
import org.eclipse.jetty.util.DeprecationWarning;
import org.eclipse.jetty.util.component.ContainerLifeCycle;
import org.eclipse.jetty.util.ssl.SslContextFactory;
import org.eclipse.jetty.util.thread.QueuedThreadPool;
import org.eclipse.jetty.websocket.api.WebSocketBehavior;
import org.eclipse.jetty.websocket.api.WebSocketPolicy;
import org.eclipse.jetty.websocket.common.WebSocketSession;

public class SimpleContainerScope extends ContainerLifeCycle implements WebSocketContainerScope
{
    private final ByteBufferPool bufferPool;
    private final DecoratedObjectFactory objectFactory;
    private final WebSocketPolicy containerPolicy;
    private final Executor executor;
    protected final List<WebSocketSession.Listener> listeners = new CopyOnWriteArrayList<>();
    private SslContextFactory sslContextFactory;

    public SimpleContainerScope(WebSocketPolicy policy)
    {
        this(policy, new MappedByteBufferPool(), new DecoratedObjectFactory());
        this.sslContextFactory = new SslContextFactory();
    }

    public SimpleContainerScope(WebSocketPolicy policy, ByteBufferPool bufferPool)
    {
        this(policy, bufferPool, new DecoratedObjectFactory());
    }

    public SimpleContainerScope(WebSocketPolicy policy, ByteBufferPool bufferPool, DecoratedObjectFactory objectFactory)
    {
        this(policy, bufferPool, null, objectFactory);
    }

    public SimpleContainerScope(WebSocketPolicy policy, ByteBufferPool bufferPool, Executor executor, DecoratedObjectFactory objectFactory)
    {
<<<<<<< HEAD
        this.containerPolicy = policy;
=======
        this(policy, bufferPool, executor, null, objectFactory);
    }

    public SimpleContainerScope(WebSocketPolicy policy, ByteBufferPool bufferPool, Executor executor, SslContextFactory ssl, DecoratedObjectFactory objectFactory)
    {
        this.policy = policy;
>>>>>>> 42e93900
        this.bufferPool = bufferPool;
        if (objectFactory == null)
        {
            this.objectFactory = new DecoratedObjectFactory();
            this.objectFactory.addDecorator(new DeprecationWarning());
        }
        else
        {
            this.objectFactory = objectFactory;
        }

<<<<<<< HEAD
=======
        if(ssl == null)
        {
            this.sslContextFactory = new SslContextFactory();
        }
        else
        {
            this.sslContextFactory = ssl;
        }
        
>>>>>>> 42e93900
        if (executor == null)
        {
            QueuedThreadPool threadPool = new QueuedThreadPool();
            String behavior = "Container";
            if (policy != null)
            {
                if (policy.getBehavior() == WebSocketBehavior.CLIENT)
                    behavior = "Client";
                else if (policy.getBehavior() == WebSocketBehavior.SERVER)
                    behavior = "Server";
            }
            String name = String.format("WebSocket%s@%s", behavior, hashCode());
            threadPool.setName(name);
            threadPool.setDaemon(true);
            this.executor = threadPool;
            addBean(this.executor);
        }
        else
        {
            this.executor = executor;
        }
    }

    @Override
    public ByteBufferPool getBufferPool()
    {
        return this.bufferPool;
    }

    @Override
    public Executor getExecutor()
    {
        return this.executor;
    }

    @Override
    public DecoratedObjectFactory getObjectFactory()
    {
        return this.objectFactory;
    }

    @Override
    public WebSocketPolicy getPolicy()
    {
        return this.containerPolicy;
    }

    @Override
    public SslContextFactory getSslContextFactory()
    {
        return this.sslContextFactory;
    }

    public void setSslContextFactory(SslContextFactory sslContextFactory)
    {
        this.sslContextFactory = sslContextFactory;
    }

    @Override
    public void addSessionListener(WebSocketSession.Listener listener)
    {
        this.listeners.add(listener);
    }

    @Override
    public boolean removeSessionListener(WebSocketSession.Listener listener)
    {
        return this.listeners.remove(listener);
    }

    @Override
    public void onSessionOpened(WebSocketSession session)
    {
        /* do nothing */
    }

    @Override
    public void onSessionClosed(WebSocketSession session)
    {
        /* do nothing */
    }
}<|MERGE_RESOLUTION|>--- conflicted
+++ resolved
@@ -37,7 +37,7 @@
 {
     private final ByteBufferPool bufferPool;
     private final DecoratedObjectFactory objectFactory;
-    private final WebSocketPolicy containerPolicy;
+    private final WebSocketPolicy policy;
     private final Executor executor;
     protected final List<WebSocketSession.Listener> listeners = new CopyOnWriteArrayList<>();
     private SslContextFactory sslContextFactory;
@@ -55,22 +55,19 @@
 
     public SimpleContainerScope(WebSocketPolicy policy, ByteBufferPool bufferPool, DecoratedObjectFactory objectFactory)
     {
-        this(policy, bufferPool, null, objectFactory);
+        this(policy, bufferPool, (Executor) null, objectFactory);
     }
-
+    
     public SimpleContainerScope(WebSocketPolicy policy, ByteBufferPool bufferPool, Executor executor, DecoratedObjectFactory objectFactory)
     {
-<<<<<<< HEAD
-        this.containerPolicy = policy;
-=======
         this(policy, bufferPool, executor, null, objectFactory);
     }
 
     public SimpleContainerScope(WebSocketPolicy policy, ByteBufferPool bufferPool, Executor executor, SslContextFactory ssl, DecoratedObjectFactory objectFactory)
     {
         this.policy = policy;
->>>>>>> 42e93900
         this.bufferPool = bufferPool;
+        
         if (objectFactory == null)
         {
             this.objectFactory = new DecoratedObjectFactory();
@@ -81,8 +78,6 @@
             this.objectFactory = objectFactory;
         }
 
-<<<<<<< HEAD
-=======
         if(ssl == null)
         {
             this.sslContextFactory = new SslContextFactory();
@@ -91,8 +86,7 @@
         {
             this.sslContextFactory = ssl;
         }
-        
->>>>>>> 42e93900
+
         if (executor == null)
         {
             QueuedThreadPool threadPool = new QueuedThreadPool();
@@ -137,7 +131,7 @@
     @Override
     public WebSocketPolicy getPolicy()
     {
-        return this.containerPolicy;
+        return this.policy;
     }
 
     @Override
