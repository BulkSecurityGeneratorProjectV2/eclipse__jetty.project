<?xml version="1.0" encoding="UTF-8"?>
<project xmlns="http://maven.apache.org/POM/4.0.0" xmlns:xsi="http://www.w3.org/2001/XMLSchema-instance" xsi:schemaLocation="http://maven.apache.org/POM/4.0.0 http://maven.apache.org/maven-v4_0_0.xsd">
  <parent>
    <artifactId>jetty-project</artifactId>
    <groupId>org.eclipse.jetty</groupId>
<<<<<<< HEAD
    <version>9.3.5-SNAPSHOT</version>
=======
    <version>9.3.6-SNAPSHOT</version>
>>>>>>> dde32787
  </parent>

  <modelVersion>4.0.0</modelVersion>
  <groupId>org.eclipse.jetty.gcloud</groupId>
  <artifactId>gcloud-parent</artifactId>
  <packaging>pom</packaging>
  <name>Jetty :: GCloud</name>

  <properties>
    <gcloud.version>0.0.8</gcloud.version>
  </properties>

  <modules>
    <module>gcloud-session-manager</module>
  </modules>

</project><|MERGE_RESOLUTION|>--- conflicted
+++ resolved
@@ -3,11 +3,7 @@
   <parent>
     <artifactId>jetty-project</artifactId>
     <groupId>org.eclipse.jetty</groupId>
-<<<<<<< HEAD
-    <version>9.3.5-SNAPSHOT</version>
-=======
     <version>9.3.6-SNAPSHOT</version>
->>>>>>> dde32787
   </parent>
 
   <modelVersion>4.0.0</modelVersion>
