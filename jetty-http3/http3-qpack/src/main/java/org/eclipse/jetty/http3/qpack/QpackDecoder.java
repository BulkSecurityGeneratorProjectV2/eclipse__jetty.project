//
// ========================================================================
// Copyright (c) 1995-2022 Mort Bay Consulting Pty Ltd and others.
//
// This program and the accompanying materials are made available under the
// terms of the Eclipse Public License v. 2.0 which is available at
// https://www.eclipse.org/legal/epl-2.0, or the Apache License, Version 2.0
// which is available at https://www.apache.org/licenses/LICENSE-2.0.
//
// SPDX-License-Identifier: EPL-2.0 OR Apache-2.0
// ========================================================================
//

package org.eclipse.jetty.http3.qpack;

import java.io.IOException;
import java.nio.ByteBuffer;
import java.util.ArrayList;
import java.util.HashMap;
import java.util.Iterator;
import java.util.List;
import java.util.Map;
import java.util.concurrent.atomic.AtomicInteger;

import org.eclipse.jetty.http.HttpField;
import org.eclipse.jetty.http.MetaData;
import org.eclipse.jetty.http3.qpack.internal.QpackContext;
import org.eclipse.jetty.http3.qpack.internal.instruction.InsertCountIncrementInstruction;
import org.eclipse.jetty.http3.qpack.internal.instruction.SectionAcknowledgmentInstruction;
import org.eclipse.jetty.http3.qpack.internal.instruction.StreamCancellationInstruction;
import org.eclipse.jetty.http3.qpack.internal.parser.DecoderInstructionParser;
import org.eclipse.jetty.http3.qpack.internal.parser.EncodedFieldSection;
import org.eclipse.jetty.http3.qpack.internal.table.DynamicTable;
import org.eclipse.jetty.http3.qpack.internal.table.Entry;
import org.eclipse.jetty.http3.qpack.internal.table.StaticTable;
import org.eclipse.jetty.http3.qpack.internal.util.NBitIntegerParser;
import org.eclipse.jetty.util.BufferUtil;
import org.eclipse.jetty.util.component.Dumpable;
import org.slf4j.Logger;
import org.slf4j.LoggerFactory;

import static org.eclipse.jetty.http3.qpack.QpackException.QPACK_DECOMPRESSION_FAILED;
import static org.eclipse.jetty.http3.qpack.QpackException.QPACK_ENCODER_STREAM_ERROR;

public class QpackDecoder implements Dumpable
{
    private static final Logger LOG = LoggerFactory.getLogger(QpackDecoder.class);

    private final List<Instruction> _instructions = new ArrayList<>();
    private final List<MetaDataNotification> _metaDataNotifications = new ArrayList<>();
    private final Instruction.Handler _handler;
    private final QpackContext _context;
    private final DecoderInstructionParser _parser;
    private final List<EncodedFieldSection> _encodedFieldSections = new ArrayList<>();
    private final NBitIntegerParser _integerDecoder = new NBitIntegerParser();
    private final InstructionHandler _instructionHandler = new InstructionHandler();
    private final Map<Long, AtomicInteger> _blockedStreams = new HashMap<>();
    private int _maxHeaderSize;
    private int _maxBlockedStreams;

    private static class MetaDataNotification
    {
        private final MetaData _metaData;
        private final Handler _handler;
        private final long _streamId;

        public MetaDataNotification(long streamId, MetaData metaData, Handler handler)
        {
            _streamId = streamId;
            _metaData = metaData;
            _handler = handler;
        }

        public void notifyHandler()
        {
            _handler.onMetaData(_streamId, _metaData);
        }
    }

    /**
     * @param maxHeaderSize The maximum allowed size of a headers block, expressed as total of all name and value characters, plus 32 per field
     */
    public QpackDecoder(Instruction.Handler handler, int maxHeaderSize)
    {
        _context = new QpackContext();
        _handler = handler;
        _parser = new DecoderInstructionParser(_instructionHandler);
        _maxHeaderSize = maxHeaderSize;
    }

    QpackContext getQpackContext()
    {
        return _context;
    }

    public int getMaxHeaderSize()
    {
        return _maxHeaderSize;
    }

    public void setMaxHeaderSize(int maxHeaderSize)
    {
        _maxHeaderSize = maxHeaderSize;
    }

    public int getMaxBlockedStreams()
    {
        return _maxBlockedStreams;
    }

    public void setMaxBlockedStreams(int maxBlockedStreams)
    {
        _maxBlockedStreams = maxBlockedStreams;
    }

    public interface Handler
    {
        void onMetaData(long streamId, MetaData metadata);
    }

    /**
     * <p>Decode a buffer into a {@link MetaData} object given a HTTP/3 stream ID. The buffer must be the complete content of a
     * headers frame and will be fully consumed. It may be that the Dynamic Table does not yet contain the state required
     * to decode this headers frame, in this case the encoded headers will be saved until the required state arrives on the
     * instruction stream to update the dynamic table.</p>
     * <p>This method may generate instructions to be sent back over the Decoder stream to the remote Encoder.</p>
     * @param streamId the stream ID corresponding to this headers frame.
     * @param buffer the content of the headers frame.
     * @param handler a handler that is invoked when the MetaData is able to be decoded.
     * @return true if the MetaData could be decoded immediately without requiring addition state in the DynamicTable.
     * @throws QpackException if there was an error with the QPACK decompression.
     */
    public boolean decode(long streamId, ByteBuffer buffer, Handler handler) throws QpackException
    {
        if (LOG.isDebugEnabled())
            LOG.debug("Decoding: streamId={}, buffer={}", streamId, BufferUtil.toDetailString(buffer));

        // If the buffer is big, don't even think about decoding it
        int maxHeaderSize = getMaxHeaderSize();
        if (buffer.remaining() > maxHeaderSize)
            throw new QpackException.SessionException(QPACK_DECOMPRESSION_FAILED, "header_too_large");

        _integerDecoder.setPrefix(8);
        int encodedInsertCount = _integerDecoder.decodeInt(buffer);
        if (encodedInsertCount < 0)
            throw new QpackException.SessionException(QPACK_DECOMPRESSION_FAILED, "invalid_required_insert_count");

        _integerDecoder.setPrefix(7);
        boolean signBit = (buffer.get(buffer.position()) & 0x80) != 0;
        int deltaBase = _integerDecoder.decodeInt(buffer);
        if (deltaBase < 0)
            throw new QpackException.SessionException(QPACK_DECOMPRESSION_FAILED, "invalid_delta_base");

        // Decode the Required Insert Count using the DynamicTable state.
        DynamicTable dynamicTable = _context.getDynamicTable();
        int insertCount = dynamicTable.getInsertCount();
        int maxDynamicTableSize = dynamicTable.getCapacity();
        int requiredInsertCount = decodeInsertCount(encodedInsertCount, insertCount, maxDynamicTableSize);

        try
        {
            // Parse the buffer into an Encoded Field Section.
            int base = signBit ? requiredInsertCount - deltaBase - 1 : requiredInsertCount + deltaBase;
            EncodedFieldSection encodedFieldSection = new EncodedFieldSection(streamId, handler, requiredInsertCount, base, buffer);

            // Decode it straight away if we can, otherwise add it to the list of EncodedFieldSections.
            if (requiredInsertCount <= insertCount)
            {
                MetaData metaData = encodedFieldSection.decode(_context, maxHeaderSize);
                if (LOG.isDebugEnabled())
                    LOG.debug("Decoded: streamId={}, metadata={}", streamId, metaData);
                _metaDataNotifications.add(new MetaDataNotification(streamId, metaData, handler));
                if (requiredInsertCount > 0)
                    _instructions.add(new SectionAcknowledgmentInstruction(streamId));
            }
            else
            {
                if (LOG.isDebugEnabled())
                    LOG.debug("Deferred Decoding: streamId={}, encodedFieldSection={}", streamId, encodedFieldSection);
                AtomicInteger blockedFields = _blockedStreams.computeIfAbsent(streamId, id -> new AtomicInteger(0));
                blockedFields.incrementAndGet();
                if (_blockedStreams.size() > _maxBlockedStreams)
                    throw new QpackException.SessionException(QPACK_DECOMPRESSION_FAILED, "exceeded max blocked streams");
                _encodedFieldSections.add(encodedFieldSection);
            }

            boolean hadMetaData = !_metaDataNotifications.isEmpty();
            notifyInstructionHandler();
            notifyMetaDataHandler();
            return hadMetaData;
        }
        catch (QpackException.SessionException e)
        {
            throw e;
        }
        catch (Throwable t)
        {
            throw new QpackException.SessionException(QPACK_ENCODER_STREAM_ERROR, t.getMessage(), t);
        }
    }

    /**
     * Parse instructions from the Encoder stream. The Encoder stream carries an unframed sequence of instructions from
     * the Encoder to the Decoder. This method will fully consume the supplied {@link ByteBuffer} and produce instructions
     * to update the state of the Decoder and its Dynamic Table.
     * @param buffer a buffer containing bytes from the Encoder stream.
     * @throws QpackException if there was an error parsing or handling the instructions.
     */
    public void parseInstructions(ByteBuffer buffer) throws QpackException
    {
        try
        {
            while (BufferUtil.hasContent(buffer))
            {
                _parser.parse(buffer);
            }
            notifyInstructionHandler();
            notifyMetaDataHandler();
        }
        catch (QpackException.SessionException e)
        {
            throw e;
        }
        catch (Throwable t)
        {
            throw new QpackException.SessionException(QPACK_ENCODER_STREAM_ERROR, t.getMessage(), t);
        }
    }

    /**
     * Tells the {@link QpackDecoder} that a particular stream has been cancelled. Any encoded field sections for this stream
     * will be discarded and a stream cancellation instruction will be sent to the remote Encoder.
     * @param streamId the streamId of the stream that was cancelled.
     */
    public void streamCancellation(long streamId)
    {
        _encodedFieldSections.removeIf(encodedFieldSection -> encodedFieldSection.getStreamId() == streamId);
        _blockedStreams.remove(streamId);
        _metaDataNotifications.removeIf(notification -> notification._streamId == streamId);
        _instructions.add(new StreamCancellationInstruction(streamId));
        notifyInstructionHandler();
    }

    private void checkEncodedFieldSections() throws QpackException
    {
        int insertCount = _context.getDynamicTable().getInsertCount();
        Iterator<EncodedFieldSection> iterator = _encodedFieldSections.iterator();
        while (iterator.hasNext())
        {
<<<<<<< HEAD
            EncodedFieldSection encodedFieldSection = iterator.next();
            if (encodedFieldSection.getRequiredInsertCount() <= insertCount)
=======
            int requiredInsertCount = encodedFieldSection.getRequiredInsertCount();
            if (requiredInsertCount <= insertCount)
>>>>>>> 07af5d70
            {
                iterator.remove();
                long streamId = encodedFieldSection.getStreamId();
                MetaData metaData = encodedFieldSection.decode(_context, _maxHeaderSize);
                if (_blockedStreams.get(streamId).decrementAndGet() <= 0)
                    _blockedStreams.remove(streamId);
                if (LOG.isDebugEnabled())
                    LOG.debug("Decoded: streamId={}, metadata={}", streamId, metaData);

                _metaDataNotifications.add(new MetaDataNotification(streamId, metaData, encodedFieldSection.getHandler()));
                if (requiredInsertCount > 0)
                    _instructions.add(new SectionAcknowledgmentInstruction(streamId));
            }
        }
    }

    private static int decodeInsertCount(int encInsertCount, int totalNumInserts, int maxTableCapacity) throws QpackException
    {
        if (encInsertCount == 0)
            return 0;

        int maxEntries = maxTableCapacity / 32;
        int fullRange = 2 * maxEntries;
        if (encInsertCount > fullRange)
            throw new QpackException.SessionException(QPACK_DECOMPRESSION_FAILED, "encInsertCount_greater_than_fullRange");

        // MaxWrapped is the largest possible value of ReqInsertCount that is 0 mod 2 * MaxEntries.
        int maxValue = totalNumInserts + maxEntries;
        int maxWrapped = (maxValue / fullRange) * fullRange;
        int reqInsertCount = maxWrapped + encInsertCount - 1;

        // If reqInsertCount exceeds maxValue, the Encoder's value must have wrapped one fewer time.
        if (reqInsertCount > maxValue)
        {
            if (reqInsertCount <= fullRange)
                throw new QpackException.SessionException(QPACK_DECOMPRESSION_FAILED, "reqInsertCount_less_than_or_equal_to_fullRange");
            reqInsertCount -= fullRange;
        }

        // Value of 0 must be encoded as 0.
        if (reqInsertCount == 0)
            throw new QpackException.SessionException(QPACK_DECOMPRESSION_FAILED, "reqInsertCount_is_zero");

        return reqInsertCount;
    }

    @Override
    public void dump(Appendable out, String indent) throws IOException
    {
        Dumpable.dumpObjects(out, indent, _context.getDynamicTable());
    }

    @Override
    public String toString()
    {
        return String.format("QpackDecoder@%x{%s}", hashCode(), _context);
    }

    private void notifyInstructionHandler()
    {
        if (!_instructions.isEmpty())
            _handler.onInstructions(_instructions);
        _instructions.clear();
    }

    private void notifyMetaDataHandler()
    {
        for (MetaDataNotification notification : _metaDataNotifications)
        {
            notification.notifyHandler();
        }
        _metaDataNotifications.clear();
    }

    InstructionHandler getInstructionHandler()
    {
        return _instructionHandler;
    }

    /**
     * This delivers notifications from the DecoderInstruction parser directly into the Decoder.
     */
    class InstructionHandler implements DecoderInstructionParser.Handler
    {
        @Override
        public void onSetDynamicTableCapacity(int capacity)
        {
            _context.getDynamicTable().setCapacity(capacity);
        }

        @Override
        public void onDuplicate(int index) throws QpackException
        {
            if (LOG.isDebugEnabled())
                LOG.debug("Duplicate: index={}", index);

            DynamicTable dynamicTable = _context.getDynamicTable();
            Entry referencedEntry = dynamicTable.get(index);

            // Add the new Entry to the DynamicTable.
            Entry entry = new Entry(referencedEntry.getHttpField());
            dynamicTable.add(entry);
            _instructions.add(new InsertCountIncrementInstruction(1));
            checkEncodedFieldSections();
        }

        @Override
        public void onInsertNameWithReference(int nameIndex, boolean isDynamicTableIndex, String value) throws QpackException
        {
            if (LOG.isDebugEnabled())
                LOG.debug("InsertNameReference: nameIndex={}, dynamic={}, value={}", nameIndex, isDynamicTableIndex, value);

            StaticTable staticTable = QpackContext.getStaticTable();
            DynamicTable dynamicTable = _context.getDynamicTable();
            Entry referencedEntry = isDynamicTableIndex ? dynamicTable.get(nameIndex) : staticTable.get(nameIndex);

            // Add the new Entry to the DynamicTable.
            Entry entry = new Entry(new HttpField(referencedEntry.getHttpField().getHeader(), referencedEntry.getHttpField().getName(), value));
            dynamicTable.add(entry);
            _instructions.add(new InsertCountIncrementInstruction(1));
            checkEncodedFieldSections();
        }

        @Override
        public void onInsertWithLiteralName(String name, String value) throws QpackException
        {
            if (LOG.isDebugEnabled())
                LOG.debug("InsertLiteralEntry: name={}, value={}", name, value);

            Entry entry = new Entry(new HttpField(name, value));

            // Add the new Entry to the DynamicTable.
            DynamicTable dynamicTable = _context.getDynamicTable();
            dynamicTable.add(entry);
            _instructions.add(new InsertCountIncrementInstruction(1));
            checkEncodedFieldSections();
        }
    }
}<|MERGE_RESOLUTION|>--- conflicted
+++ resolved
@@ -247,13 +247,9 @@
         Iterator<EncodedFieldSection> iterator = _encodedFieldSections.iterator();
         while (iterator.hasNext())
         {
-<<<<<<< HEAD
             EncodedFieldSection encodedFieldSection = iterator.next();
-            if (encodedFieldSection.getRequiredInsertCount() <= insertCount)
-=======
             int requiredInsertCount = encodedFieldSection.getRequiredInsertCount();
             if (requiredInsertCount <= insertCount)
->>>>>>> 07af5d70
             {
                 iterator.remove();
                 long streamId = encodedFieldSection.getStreamId();
