//
//  ========================================================================
//  Copyright (c) 1995-2016 Mort Bay Consulting Pty. Ltd.
//  ------------------------------------------------------------------------
//  All rights reserved. This program and the accompanying materials
//  are made available under the terms of the Eclipse Public License v1.0
//  and Apache License v2.0 which accompanies this distribution.
//
//      The Eclipse Public License is available at
//      http://www.eclipse.org/legal/epl-v10.html
//
//      The Apache License v2.0 is available at
//      http://www.opensource.org/licenses/apache2.0.php
//
//  You may elect to redistribute this code under either of these licenses.
//  ========================================================================
//

package org.eclipse.jetty.server;

import java.io.IOException;
import java.net.InetSocketAddress;
import java.nio.ByteBuffer;
import java.util.List;
import java.util.concurrent.Executor;
import java.util.concurrent.atomic.AtomicBoolean;
import java.util.concurrent.atomic.AtomicLong;

import javax.servlet.DispatcherType;

import org.eclipse.jetty.http.BadMessageException;
import org.eclipse.jetty.http.HttpFields;
import org.eclipse.jetty.http.HttpGenerator;
import org.eclipse.jetty.http.HttpHeader;
import org.eclipse.jetty.http.HttpStatus;
import org.eclipse.jetty.http.HttpVersion;
import org.eclipse.jetty.http.MetaData;
import org.eclipse.jetty.io.ByteBufferPool;
import org.eclipse.jetty.io.ChannelEndPoint;
import org.eclipse.jetty.io.EndPoint;
import org.eclipse.jetty.io.RuntimeIOException;
import org.eclipse.jetty.server.HttpChannelState.Action;
import org.eclipse.jetty.server.handler.ContextHandler;
import org.eclipse.jetty.server.handler.ErrorHandler;
import org.eclipse.jetty.util.BufferUtil;
import org.eclipse.jetty.util.Callback;
import org.eclipse.jetty.util.SharedBlockingCallback.Blocker;
import org.eclipse.jetty.util.log.Log;
import org.eclipse.jetty.util.log.Logger;
import org.eclipse.jetty.util.thread.Scheduler;

import static javax.servlet.RequestDispatcher.ERROR_EXCEPTION;
import static javax.servlet.RequestDispatcher.ERROR_STATUS_CODE;


/**
 * HttpChannel represents a single endpoint for HTTP semantic processing.
 * The HttpChannel is both a HttpParser.RequestHandler, where it passively receives events from
 * an incoming HTTP request, and a Runnable, where it actively takes control of the request/response
 * life cycle and calls the application (perhaps suspending and resuming with multiple calls to run).
 * The HttpChannel signals the switch from passive mode to active mode by returning true to one of the
 * HttpParser.RequestHandler callbacks.   The completion of the active phase is signalled by a call to
 * HttpTransport.completed().
 *
 */
public class HttpChannel implements Runnable, HttpOutput.Interceptor
{
    private static final Logger LOG = Log.getLogger(HttpChannel.class);
    private final AtomicBoolean _committed = new AtomicBoolean();
    private final AtomicLong _requests = new AtomicLong();
    private final Connector _connector;
    private final Executor _executor;
    private final HttpConfiguration _configuration;
    private final EndPoint _endPoint;
    private final HttpTransport _transport;
    private final HttpChannelState _state;
    private final Request _request;
    private final Response _response;
    private MetaData.Response _committedMetaData;
    private RequestLog _requestLog;
    private long _oldIdleTimeout;

    /** Bytes written after interception (eg after compression) */
    private long _written;

    public HttpChannel(Connector connector, HttpConfiguration configuration, EndPoint endPoint, HttpTransport transport)
    {
        _connector = connector;
        _configuration = configuration;
        _endPoint = endPoint;
        _transport = transport;

        _state = new HttpChannelState(this);
        _request = new Request(this, newHttpInput(_state));
        _response = new Response(this, newHttpOutput());

        _executor = connector == null ? null : connector.getServer().getThreadPool();
        _requestLog = connector == null ? null : connector.getServer().getRequestLog();

        if (LOG.isDebugEnabled())
            LOG.debug("new {} -> {},{},{}",this,_endPoint,_endPoint.getConnection(),_state);
    }

    protected HttpInput newHttpInput(HttpChannelState state)
    {
        return new HttpInput(state);
    }

    protected HttpOutput newHttpOutput()
    {
        return new HttpOutput(this);
    }

    public HttpChannelState getState()
    {
        return _state;
    }

    public long getBytesWritten()
    {
        return _written;
    }

    /**
     * @return the number of requests handled by this connection
     */
    public long getRequests()
    {
        return _requests.get();
    }

    public Connector getConnector()
    {
        return _connector;
    }

    public HttpTransport getHttpTransport()
    {
        return _transport;
    }

    public RequestLog getRequestLog()
    {
        return _requestLog;
    }

    public void setRequestLog(RequestLog requestLog)
    {
        _requestLog = requestLog;
    }

    public void addRequestLog(RequestLog requestLog)
    {
        if (_requestLog==null)
            _requestLog = requestLog;
        else if (_requestLog instanceof RequestLogCollection)
            ((RequestLogCollection) _requestLog).add(requestLog);
        else
            _requestLog = new RequestLogCollection(_requestLog, requestLog);
    }

    public MetaData.Response getCommittedMetaData()
    {
        return _committedMetaData;
    }

    /**
     * Get the idle timeout.
     * <p>This is implemented as a call to {@link EndPoint#getIdleTimeout()}, but may be
     * overridden by channels that have timeouts different from their connections.
     * @return the idle timeout (in milliseconds)
     */
    public long getIdleTimeout()
    {
        return _endPoint.getIdleTimeout();
    }

    /**
     * Set the idle timeout.
     * <p>This is implemented as a call to {@link EndPoint#setIdleTimeout(long)}, but may be
     * overridden by channels that have timeouts different from their connections.
     * @param timeoutMs the idle timeout in milliseconds
     */
    public void setIdleTimeout(long timeoutMs)
    {
        _endPoint.setIdleTimeout(timeoutMs);
    }

    public ByteBufferPool getByteBufferPool()
    {
        return _connector.getByteBufferPool();
    }

    public HttpConfiguration getHttpConfiguration()
    {
        return _configuration;
    }

    @Override
    public boolean isOptimizedForDirectBuffers()
    {
        return getHttpTransport().isOptimizedForDirectBuffers();
    }

    public Server getServer()
    {
        return _connector.getServer();
    }

    public Request getRequest()
    {
        return _request;
    }

    public Response getResponse()
    {
        return _response;
    }

    public EndPoint getEndPoint()
    {
        return _endPoint;
    }

    public InetSocketAddress getLocalAddress()
    {
        return _endPoint.getLocalAddress();
    }

    public InetSocketAddress getRemoteAddress()
    {
        return _endPoint.getRemoteAddress();
    }

    /**
     * If the associated response has the Expect header set to 100 Continue,
     * then accessing the input stream indicates that the handler/servlet
     * is ready for the request body and thus a 100 Continue response is sent.
     *
     * @param available estimate of the number of bytes that are available
     * @throws IOException if the InputStream cannot be created
     */
    public void continue100(int available) throws IOException
    {
        throw new UnsupportedOperationException();
    }

    public void recycle()
    {
        _committed.set(false);
        _request.recycle();
        _response.recycle();
        _committedMetaData=null;
        _requestLog=_connector==null?null:_connector.getServer().getRequestLog();
        _written=0;
    }

    public void asyncReadFillInterested()
    {
    }

    @Override
    public void run()
    {
        handle();
    }

    /**
     * @return True if the channel is ready to continue handling (ie it is not suspended)
     */
    public boolean handle()
    {
        if (LOG.isDebugEnabled())
            LOG.debug("{} handle {} ", this,_request.getHttpURI());

        HttpChannelState.Action action = _state.handling();

        // Loop here to handle async request redispatches.
        // The loop is controlled by the call to async.unhandle in the
        // finally block below.  Unhandle will return false only if an async dispatch has
        // already happened when unhandle is called.
        loop: while (!getServer().isStopped())
        {
            try
            {
                if (LOG.isDebugEnabled())
                    LOG.debug("{} action {}",this,action);

                switch(action)
                {
                    case TERMINATED:
                    case WAIT:
                        break loop;

                    case DISPATCH:
                    {
                        if (!_request.hasMetaData())
                            throw new IllegalStateException("state=" + _state);
                        _request.setHandled(false);
                        _response.getHttpOutput().reopen();

                        try
                        {
                            _request.setDispatcherType(DispatcherType.REQUEST);

                            List<HttpConfiguration.Customizer> customizers = _configuration.getCustomizers();
                            if (!customizers.isEmpty())
                            {
                                for (HttpConfiguration.Customizer customizer : customizers)
                                {
                                    customizer.customize(getConnector(), _configuration, _request);
                                    if (_request.isHandled())
                                        break;
                                }
                            }

                            if (!_request.isHandled())
                                getServer().handle(this);
                        }
                        finally
                        {
                            _request.setDispatcherType(null);
                        }
                        break;
                    }

                    case ASYNC_DISPATCH:
                    {
                        _request.setHandled(false);
                        _response.getHttpOutput().reopen();

                        try
                        {
                            _request.setDispatcherType(DispatcherType.ASYNC);
                            getServer().handleAsync(this);
                        }
                        finally
                        {
                            _request.setDispatcherType(null);
                        }
                        break;
                    }

                    case ERROR_DISPATCH:
                    {
                        if (_response.isCommitted())
                        {
                            LOG.warn("Error Dispatch already committed");
                            _transport.abort((Throwable)_request.getAttribute(ERROR_EXCEPTION));
                        }
                        else
                        {
                            _response.reset();
                            Integer icode = (Integer)_request.getAttribute(ERROR_STATUS_CODE);
                            int code = icode != null ? icode : HttpStatus.INTERNAL_SERVER_ERROR_500;
                            _response.setStatus(code);
                            _request.setAttribute(ERROR_STATUS_CODE,code);
                            if (icode==null)
                                _request.setAttribute(ERROR_STATUS_CODE,code);
                            _request.setHandled(false);
                            _response.getHttpOutput().reopen();
                            
                            try
                            {
                                _request.setDispatcherType(DispatcherType.ERROR);
                                getServer().handle(this);
                            }
                            finally
                            {
                                _request.setDispatcherType(null);
                            }
<<<<<<< HEAD
=======
                            break loop;
                        }

                        if (_response.isCommitted())
                        {
                            if (LOG.isDebugEnabled())
                                LOG.debug("Could not perform Error Dispatch because the response is already committed, aborting");
                            _transport.abort(ex);
                        }
                        else
                        {
                            _request.setHandled(false);
                            _response.resetBuffer();
                            _response.getHttpOutput().reopen();

                            String reason;
                            if (ex == null || ex instanceof TimeoutException)
                            {
                                reason = "Async Timeout";
                            }
                            else
                            {
                                reason = HttpStatus.Code.INTERNAL_SERVER_ERROR.getMessage();
                                _request.setAttribute(RequestDispatcher.ERROR_EXCEPTION, ex);
                            }

                            _request.setAttribute(RequestDispatcher.ERROR_STATUS_CODE, 500);
                            _request.setAttribute(RequestDispatcher.ERROR_MESSAGE, reason);
                            _request.setAttribute(RequestDispatcher.ERROR_REQUEST_URI, _request.getRequestURI());
                            _response.setStatusWithReason(HttpStatus.INTERNAL_SERVER_ERROR_500, reason);

                            ErrorHandler eh = ErrorHandler.getErrorHandler(getServer(), _state.getContextHandler());
                            if (eh instanceof ErrorHandler.ErrorPageMapper)
                            {
                                String error_page = ((ErrorHandler.ErrorPageMapper)eh).getErrorPage((HttpServletRequest)_state.getAsyncContextEvent().getSuppliedRequest());
                                if (error_page != null)
                                    _state.getAsyncContextEvent().setDispatchPath(error_page);
                            }

                            try
                            {
                                _request.setDispatcherType(DispatcherType.ERROR);
                                getServer().handleAsync(this);
                            }
                            finally
                            {
                                _request.setDispatcherType(null);
                            }
>>>>>>> 07c9bc5a
                        }
                        break;
                    }

                    case ASYNC_ERROR:
                    {
                        throw _state.getAsyncContextEvent().getThrowable();
                    }

                    case READ_CALLBACK:
                    {
                        ContextHandler handler=_state.getContextHandler();
                        if (handler!=null)
                            handler.handle(_request,_request.getHttpInput());
                        else
                            _request.getHttpInput().run();
                        break;
                    }

                    case WRITE_CALLBACK:
                    {
                        ContextHandler handler=_state.getContextHandler();
                        if (handler!=null)
                            handler.handle(_request,_response.getHttpOutput());
                        else
                            _response.getHttpOutput().run();
                        break;
                    }

                    case COMPLETE:
                    {
                        if (!_response.isCommitted() && !_request.isHandled())
                            _response.sendError(HttpStatus.NOT_FOUND_404);
                        else if (!_response.isContentComplete(_response.getHttpOutput().getWritten()))
                            _transport.abort(new IOException("insufficient content written"));
                        _response.closeOutput();
                        _request.setHandled(true);

                        _state.onComplete();

                        onCompleted();

                        break loop;
                    }

                    default:
                    {
                        throw new IllegalStateException("state="+_state);
                    }
                }
            }
            catch (Throwable failure)
            {               
                if ("org.eclipse.jetty.continuation.ContinuationThrowable".equals(failure.getClass().getName()))
                    LOG.ignore(failure);
                else
                    handleException(failure);
            }

            action = _state.unhandle();
        }

        if (LOG.isDebugEnabled())
            LOG.debug("{} handle exit, result {}", this, action);

        boolean suspended=action==Action.WAIT;
        return !suspended;
    }

    protected void sendError(int code, String reason)
    {
        try
        {
            _response.sendError(code, reason);
        }
        catch (Throwable x)
        {
            if (LOG.isDebugEnabled())
                LOG.debug("Could not send error " + code + " " + reason, x);
        }
        finally
        {
            _state.errorComplete();
        }
    }

    /**
     * <p>Sends an error 500, performing a special logic to detect whether the request is suspended,
     * to avoid concurrent writes from the application.</p>
     * <p>It may happen that the application suspends, and then throws an exception, while an application
     * spawned thread writes the response content; in such case, we attempt to commit the error directly
     * bypassing the {@link ErrorHandler} mechanisms and the response OutputStream.</p>
     *
     * @param failure the Throwable that caused the problem
     */
    protected void handleException(Throwable failure)
    {
        // Unwrap wrapping Jetty exceptions.
        if (failure instanceof RuntimeIOException)
            failure = failure.getCause();

        if (failure instanceof QuietServletException || !getServer().isRunning())
        {
            if (LOG.isDebugEnabled())
                LOG.debug(_request.getRequestURI(), failure);
        }
        else if (failure instanceof BadMessageException)
        {
            if (LOG.isDebugEnabled())
                LOG.debug(_request.getRequestURI(), failure);
            else
                LOG.warn("{} {}",_request.getRequestURI(), failure);
        }
        else
        {
            LOG.warn(_request.getRequestURI(), failure);
        }

        try
        {
            try
            {
                _state.onError(failure);
            }
            catch (Exception e)
            {
                LOG.warn(e);
                // Error could not be handled, probably due to error thrown from error dispatch
                if (_response.isCommitted())
                {
                    LOG.warn("ERROR Dispatch failed: ",failure);
                    _transport.abort(failure);
                }
                else
                {
                    // Minimal response
                    Integer code=(Integer)_request.getAttribute(ERROR_STATUS_CODE);
                    _response.reset();
                    _response.setStatus(code == null ? 500 : code);
                    _response.flushBuffer();
                }
            }
        }
        catch(Exception e)
        {
            failure.addSuppressed(e);
            LOG.warn("ERROR Dispatch failed: ",failure);
            _transport.abort(failure);
        }
    }

    public boolean isExpecting100Continue()
    {
        return false;
    }

    public boolean isExpecting102Processing()
    {
        return false;
    }

    @Override
    public String toString()
    {
        return String.format("%s@%x{r=%s,c=%b,a=%s,uri=%s}",
                getClass().getSimpleName(),
                hashCode(),
                _requests,
                _committed.get(),
                _state.getState(),
                _request.getHttpURI());
    }

    public void onRequest(MetaData.Request request)
    {
        _requests.incrementAndGet();
        _request.setTimeStamp(System.currentTimeMillis());
        HttpFields fields = _response.getHttpFields();
        if (_configuration.getSendDateHeader() && !fields.contains(HttpHeader.DATE))
            fields.put(_connector.getServer().getDateField());

        long idleTO=_configuration.getIdleTimeout();
        _oldIdleTimeout=getIdleTimeout();
        if (idleTO>=0 && _oldIdleTimeout!=idleTO)
            setIdleTimeout(idleTO);
        
        _request.setMetaData(request);

        if (LOG.isDebugEnabled())
            LOG.debug("REQUEST for {} on {}{}{} {} {}{}{}",request.getURIString(),this,System.lineSeparator(),
                request.getMethod(),request.getURIString(),request.getHttpVersion(),System.lineSeparator(),
                request.getFields());
    }

    public boolean onContent(HttpInput.Content content)
    {
        if (LOG.isDebugEnabled())
            LOG.debug("{} content {}", this, content);

        return _request.getHttpInput().addContent(content);
    }

    public boolean onRequestComplete()
    {
        if (LOG.isDebugEnabled())
            LOG.debug("{} onRequestComplete", this);
        return _request.getHttpInput().eof();
    }

    public void onCompleted()
    {
        if (LOG.isDebugEnabled())
            LOG.debug("COMPLETE for {} written={}",getRequest().getRequestURI(),getBytesWritten());
        
        if (_requestLog!=null )
            _requestLog.log(_request, _response);

        long idleTO=_configuration.getIdleTimeout();
        if (idleTO>=0 && getIdleTimeout()!=_oldIdleTimeout)
            setIdleTimeout(_oldIdleTimeout);
        
        _transport.onCompleted();
    }

    public boolean onEarlyEOF()
    {
        return _request.getHttpInput().earlyEOF();
    }

    public void onBadMessage(int status, String reason)
    {
        if (status < 400 || status > 599)
            status = HttpStatus.BAD_REQUEST_400;

        Action action;
        try
        {
           action=_state.handling();
        }
        catch(IllegalStateException e)
        {
            // The bad message cannot be handled in the current state, so throw
            // to hopefull somebody that can handle
            abort(e);
            throw new BadMessageException(status,reason);
        }

        try
        {
            if (action==Action.DISPATCH)
            {
                ByteBuffer content=null;
                HttpFields fields=new HttpFields();

                ErrorHandler handler=getServer().getBean(ErrorHandler.class);
                if (handler!=null)
                    content=handler.badMessageError(status,reason,fields);

                sendResponse(new MetaData.Response(HttpVersion.HTTP_1_1,status,reason,fields,BufferUtil.length(content)),content ,true);
            }
        }
        catch (IOException e)
        {
            LOG.debug(e);
        }
        finally
        {
            // TODO: review whether it's the right state to check.
            if (_state.unhandle()==Action.COMPLETE)
                _state.onComplete();
            else
                throw new IllegalStateException(); // TODO: don't throw from finally blocks !
            onCompleted();
        }
    }

    protected boolean sendResponse(MetaData.Response info, ByteBuffer content, boolean complete, final Callback callback)
    {
        boolean committing = _committed.compareAndSet(false, true);

        if (LOG.isDebugEnabled())
            LOG.debug("sendResponse info={} content={} complete={} committing={} callback={}",
                info,
                BufferUtil.toDetailString(content),
                complete,
                committing,
                callback);
        
        if (committing)
        {
            // We need an info to commit
            if (info==null)
                info = _response.newResponseMetaData();
            commit(info);

            // wrap callback to process 100 responses
            final int status=info.getStatus();
            final Callback committed = (status<200&&status>=100)?new Commit100Callback(callback):new CommitCallback(callback);

            // committing write
            _transport.send(info, _request.isHead(), content, complete, committed);
        }
        else if (info==null)
        {
            // This is a normal write
            _transport.send(null,_request.isHead(), content, complete, callback);
        }
        else
        {
            callback.failed(new IllegalStateException("committed"));
        }
        return committing;
    }

    protected boolean sendResponse(MetaData.Response info, ByteBuffer content, boolean complete) throws IOException
    {
        try(Blocker blocker = _response.getHttpOutput().acquireWriteBlockingCallback())
        {
            boolean committing = sendResponse(info,content,complete,blocker);
            blocker.block();
            return committing;
        }
        catch (Throwable failure)
        {
            if (LOG.isDebugEnabled())
                LOG.debug(failure);
            abort(failure);
            throw failure;
        }
    }

    protected void commit (MetaData.Response info)
    {
        _committedMetaData=info;
        if (LOG.isDebugEnabled())
            LOG.debug("COMMIT for {} on {}{}{} {} {}{}{}",getRequest().getRequestURI(),this,System.lineSeparator(),
                info.getStatus(),info.getReason(),info.getHttpVersion(),System.lineSeparator(),
                info.getFields());
    }

    public boolean isCommitted()
    {
        return _committed.get();
    }

    /**
     * <p>Non-Blocking write, committing the response if needed.</p>
     * Called as last link in HttpOutput.Filter chain
     * @param content  the content buffer to write
     * @param complete whether the content is complete for the response
     * @param callback Callback when complete or failed
     */
    @Override
    public void write(ByteBuffer content, boolean complete, Callback callback)
    {
        _written+=BufferUtil.length(content);
        sendResponse(null,content,complete,callback);
    }
    
    @Override 
    public void resetBuffer()
    {
        if(isCommitted())
            throw new IllegalStateException("Committed");
    }

    public HttpOutput.Interceptor getNextInterceptor()
    {
        return null;
    }

    protected void execute(Runnable task)
    {
        _executor.execute(task);
    }

    public Scheduler getScheduler()
    {
        return _connector.getScheduler();
    }

    /**
     * @return true if the HttpChannel can efficiently use direct buffer (typically this means it is not over SSL or a multiplexed protocol)
     */
    public boolean useDirectBuffers()
    {
        return getEndPoint() instanceof ChannelEndPoint;
    }

    /**
     * If a write or similar operation to this channel fails,
     * then this method should be called.
     * <p>
     * The standard implementation calls {@link HttpTransport#abort(Throwable)}.
     *
     * @param failure the failure that caused the abort.
     */
    public void abort(Throwable failure)
    {
        _transport.abort(failure);
    }

    private class CommitCallback extends Callback.Nested
    {
        private CommitCallback(Callback callback)
        {
            super(callback);
        }

        @Override
        public void failed(final Throwable x)
        {
            if (LOG.isDebugEnabled())
                LOG.debug("Commit failed", x);

            if (x instanceof BadMessageException)
            {
                _transport.send(HttpGenerator.RESPONSE_500_INFO, false, null, true, new Callback.Nested(this)
                {
                    @Override
                    public void succeeded()
                    {
                        super.failed(x);
                        _response.getHttpOutput().closed();
                    }

                    @Override
                    public void failed(Throwable th)
                    {
                        _transport.abort(x);
                        super.failed(x);
                    }
                });
            }
            else
            {
                _transport.abort(x);
                super.failed(x);
            }
        }
    }

    private class Commit100Callback extends CommitCallback
    {
        private Commit100Callback(Callback callback)
        {
            super(callback);
        }

        @Override
        public void succeeded()
        {
            if (_committed.compareAndSet(true, false))
                super.succeeded();
            else
                super.failed(new IllegalStateException());
        }

    }


}<|MERGE_RESOLUTION|>--- conflicted
+++ resolved
@@ -345,7 +345,8 @@
                     {
                         if (_response.isCommitted())
                         {
-                            LOG.warn("Error Dispatch already committed");
+                            if (LOG.isDebugEnabled())
+                                LOG.debug("Could not perform Error Dispatch because the response is already committed, aborting");
                             _transport.abort((Throwable)_request.getAttribute(ERROR_EXCEPTION));
                         }
                         else
@@ -359,7 +360,7 @@
                                 _request.setAttribute(ERROR_STATUS_CODE,code);
                             _request.setHandled(false);
                             _response.getHttpOutput().reopen();
-                            
+
                             try
                             {
                                 _request.setDispatcherType(DispatcherType.ERROR);
@@ -369,57 +370,6 @@
                             {
                                 _request.setDispatcherType(null);
                             }
-<<<<<<< HEAD
-=======
-                            break loop;
-                        }
-
-                        if (_response.isCommitted())
-                        {
-                            if (LOG.isDebugEnabled())
-                                LOG.debug("Could not perform Error Dispatch because the response is already committed, aborting");
-                            _transport.abort(ex);
-                        }
-                        else
-                        {
-                            _request.setHandled(false);
-                            _response.resetBuffer();
-                            _response.getHttpOutput().reopen();
-
-                            String reason;
-                            if (ex == null || ex instanceof TimeoutException)
-                            {
-                                reason = "Async Timeout";
-                            }
-                            else
-                            {
-                                reason = HttpStatus.Code.INTERNAL_SERVER_ERROR.getMessage();
-                                _request.setAttribute(RequestDispatcher.ERROR_EXCEPTION, ex);
-                            }
-
-                            _request.setAttribute(RequestDispatcher.ERROR_STATUS_CODE, 500);
-                            _request.setAttribute(RequestDispatcher.ERROR_MESSAGE, reason);
-                            _request.setAttribute(RequestDispatcher.ERROR_REQUEST_URI, _request.getRequestURI());
-                            _response.setStatusWithReason(HttpStatus.INTERNAL_SERVER_ERROR_500, reason);
-
-                            ErrorHandler eh = ErrorHandler.getErrorHandler(getServer(), _state.getContextHandler());
-                            if (eh instanceof ErrorHandler.ErrorPageMapper)
-                            {
-                                String error_page = ((ErrorHandler.ErrorPageMapper)eh).getErrorPage((HttpServletRequest)_state.getAsyncContextEvent().getSuppliedRequest());
-                                if (error_page != null)
-                                    _state.getAsyncContextEvent().setDispatchPath(error_page);
-                            }
-
-                            try
-                            {
-                                _request.setDispatcherType(DispatcherType.ERROR);
-                                getServer().handleAsync(this);
-                            }
-                            finally
-                            {
-                                _request.setDispatcherType(null);
-                            }
->>>>>>> 07c9bc5a
                         }
                         break;
                     }
@@ -472,7 +422,7 @@
                 }
             }
             catch (Throwable failure)
-            {               
+            {
                 if ("org.eclipse.jetty.continuation.ContinuationThrowable".equals(failure.getClass().getName()))
                     LOG.ignore(failure);
                 else
@@ -605,13 +555,13 @@
         _oldIdleTimeout=getIdleTimeout();
         if (idleTO>=0 && _oldIdleTimeout!=idleTO)
             setIdleTimeout(idleTO);
-        
+
         _request.setMetaData(request);
 
         if (LOG.isDebugEnabled())
             LOG.debug("REQUEST for {} on {}{}{} {} {}{}{}",request.getURIString(),this,System.lineSeparator(),
-                request.getMethod(),request.getURIString(),request.getHttpVersion(),System.lineSeparator(),
-                request.getFields());
+                    request.getMethod(),request.getURIString(),request.getHttpVersion(),System.lineSeparator(),
+                    request.getFields());
     }
 
     public boolean onContent(HttpInput.Content content)
@@ -633,14 +583,14 @@
     {
         if (LOG.isDebugEnabled())
             LOG.debug("COMPLETE for {} written={}",getRequest().getRequestURI(),getBytesWritten());
-        
+
         if (_requestLog!=null )
             _requestLog.log(_request, _response);
 
         long idleTO=_configuration.getIdleTimeout();
         if (idleTO>=0 && getIdleTimeout()!=_oldIdleTimeout)
             setIdleTimeout(_oldIdleTimeout);
-        
+
         _transport.onCompleted();
     }
 
@@ -657,7 +607,7 @@
         Action action;
         try
         {
-           action=_state.handling();
+            action=_state.handling();
         }
         catch(IllegalStateException e)
         {
@@ -702,12 +652,12 @@
 
         if (LOG.isDebugEnabled())
             LOG.debug("sendResponse info={} content={} complete={} committing={} callback={}",
-                info,
-                BufferUtil.toDetailString(content),
-                complete,
-                committing,
-                callback);
-        
+                    info,
+                    BufferUtil.toDetailString(content),
+                    complete,
+                    committing,
+                    callback);
+
         if (committing)
         {
             // We need an info to commit
@@ -756,8 +706,8 @@
         _committedMetaData=info;
         if (LOG.isDebugEnabled())
             LOG.debug("COMMIT for {} on {}{}{} {} {}{}{}",getRequest().getRequestURI(),this,System.lineSeparator(),
-                info.getStatus(),info.getReason(),info.getHttpVersion(),System.lineSeparator(),
-                info.getFields());
+                    info.getStatus(),info.getReason(),info.getHttpVersion(),System.lineSeparator(),
+                    info.getFields());
     }
 
     public boolean isCommitted()
@@ -778,8 +728,8 @@
         _written+=BufferUtil.length(content);
         sendResponse(null,content,complete,callback);
     }
-    
-    @Override 
+
+    @Override
     public void resetBuffer()
     {
         if(isCommitted())
