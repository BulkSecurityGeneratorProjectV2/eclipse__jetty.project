//
// ========================================================================
// Copyright (c) 1995-2020 Mort Bay Consulting Pty Ltd and others.
//
// This program and the accompanying materials are made available under
// the terms of the Eclipse Public License 2.0 which is available at
// https://www.eclipse.org/legal/epl-2.0
//
// This Source Code may also be made available under the following
// Secondary Licenses when the conditions for such availability set
// forth in the Eclipse Public License, v. 2.0 are satisfied:
// the Apache License v2.0 which is available at
// https://www.apache.org/licenses/LICENSE-2.0
//
// SPDX-License-Identifier: EPL-2.0 OR Apache-2.0
// ========================================================================
//

package com.acme.test;

import java.util.logging.Logger;
import javax.annotation.Resource;
import javax.servlet.ServletContextAttributeEvent;
import javax.servlet.ServletContextAttributeListener;
import javax.servlet.ServletContextEvent;
import javax.servlet.ServletContextListener;
import javax.servlet.ServletRequestAttributeEvent;
import javax.servlet.ServletRequestAttributeListener;
import javax.servlet.ServletRequestEvent;
import javax.servlet.ServletRequestListener;
import javax.servlet.annotation.WebListener;
import javax.servlet.http.HttpSessionActivationListener;
import javax.servlet.http.HttpSessionAttributeListener;
import javax.servlet.http.HttpSessionBindingEvent;
import javax.servlet.http.HttpSessionEvent;
import javax.servlet.http.HttpSessionListener;

@WebListener
public class AnnotatedListener implements HttpSessionListener, HttpSessionAttributeListener, HttpSessionActivationListener, ServletContextListener, ServletContextAttributeListener, ServletRequestListener, ServletRequestAttributeListener
{
<<<<<<< HEAD
=======
    private static final Logger LOG = Logger.getLogger(AnnotatedListener.class.getName());

>>>>>>> bdad9a54
    @Resource(mappedName = "maxAmount")
    private Double maxAmount;

    @Override
    public void attributeAdded(HttpSessionBindingEvent se)
    {
        LOG.fine("attributedAdded " + se);
    }

    @Override
    public void attributeAdded(ServletContextAttributeEvent scab)
    {
<<<<<<< HEAD
        // System.err.println("attributeAdded "+scab);
=======
        LOG.fine("attributeRemoved " + se);
>>>>>>> bdad9a54
    }

    @Override
    public void attributeAdded(ServletRequestAttributeEvent srae)
    {
<<<<<<< HEAD
        // System.err.println("attributeAdded "+srae);
=======
        LOG.fine("attributeReplaced " + se);
>>>>>>> bdad9a54
    }

    @Override
    public void attributeRemoved(HttpSessionBindingEvent se)
    {
<<<<<<< HEAD
        // System.err.println("attributeRemoved "+se);
=======
        LOG.fine("sessionWillPassivate " + se);
>>>>>>> bdad9a54
    }

    @Override
    public void attributeRemoved(ServletContextAttributeEvent scab)
    {
<<<<<<< HEAD
        // System.err.println("attributeRemoved "+scab);
=======
        LOG.fine("sessionDidActivate " + se);
>>>>>>> bdad9a54
    }

    @Override
    public void attributeRemoved(ServletRequestAttributeEvent srae)
    {
        // System.err.println("attributeRemoved "+srae);
    }

    @Override
    public void attributeReplaced(HttpSessionBindingEvent se)
    {
        // System.err.println("attributeReplaced "+se);
    }

    @Override
    public void attributeReplaced(ServletContextAttributeEvent scab)
    {
<<<<<<< HEAD
        // System.err.println("attributeReplaced "+scab);
=======
        LOG.fine("contextDestroyed " + sce);
>>>>>>> bdad9a54
    }

    @Override
    public void attributeReplaced(ServletRequestAttributeEvent srae)
    {
<<<<<<< HEAD
        // System.err.println("attributeReplaced "+srae);
=======
        LOG.fine("attributeAdded " + scab);
>>>>>>> bdad9a54
    }

    @Override
    public void contextDestroyed(ServletContextEvent sce)
    {
<<<<<<< HEAD
        // System.err.println("contextDestroyed "+sce);
=======
        LOG.fine("attributeRemoved " + scab);
>>>>>>> bdad9a54
    }

    @Override
    public void contextInitialized(ServletContextEvent sce)
    {
<<<<<<< HEAD
        if (sce.getServletContext().getAttribute("com.acme.AnnotationTest.sclInjectWebListenerTest") != null)
            throw new IllegalStateException("AnnotatedListener already initialized");

        sce.getServletContext().setAttribute("com.acme.AnnotationTest.sclInjectWebListenerTest", Boolean.valueOf(maxAmount != null));

        boolean setSessionTimeout;
        try
        {
            sce.getServletContext().setSessionTimeout(180);
            setSessionTimeout = true;
        }
        catch (Exception e)
        {
            setSessionTimeout = false;
        }
        sce.getServletContext().setAttribute("com.acme.AnnotationTest.sclSetSessionTimeout", Boolean.valueOf(setSessionTimeout));

        boolean getSessionTimeout;
        try
        {
            getSessionTimeout = (sce.getServletContext().getSessionTimeout() == 180);
        }
        catch (Exception e)
        {
            getSessionTimeout = false;
        }
        sce.getServletContext().setAttribute("com.acme.AnnotationTest.sclGetSessionTimeout", Boolean.valueOf(getSessionTimeout));
    }

    public void requestCompleted(ServletRequestEvent rre)
    {
        // TODO Auto-generated method stub

=======
        LOG.fine("attributeReplaced " + scab);
>>>>>>> bdad9a54
    }

    @Override
    public void requestDestroyed(ServletRequestEvent sre)
    {
        LOG.fine("requestDestroyed " + sre);
    }

    @Override
    public void requestInitialized(ServletRequestEvent sre)
    {
        LOG.fine("requestInitialized " + sre);
    }

    public void requestResumed(ServletRequestEvent rre)
    {
<<<<<<< HEAD
        // TODO Auto-generated method stub

=======
        LOG.fine("attributeAdded " + srae);
    }

    @Override
    public void attributeRemoved(ServletRequestAttributeEvent srae)
    {
        LOG.fine("attributeRemoved " + srae);
>>>>>>> bdad9a54
    }

    public void requestSuspended(ServletRequestEvent rre)
    {
<<<<<<< HEAD
        // TODO Auto-generated method stub

=======
        LOG.fine("attributeReplaced " + srae);
>>>>>>> bdad9a54
    }

    @Override
    public void sessionCreated(HttpSessionEvent se)
    {
        LOG.fine("sessionCreated " + se);
    }

    @Override
    public void sessionDestroyed(HttpSessionEvent se)
    {
<<<<<<< HEAD
        // System.err.println("sessionDestroyed "+se);
    }

    @Override
    public void sessionDidActivate(HttpSessionEvent se)
    {
        // System.err.println("sessionDidActivate "+se);
    }

    @Override
    public void sessionWillPassivate(HttpSessionEvent se)
    {
        // System.err.println("sessionWillPassivate "+se);
=======
        LOG.fine("sessionDestroyed " + se);
>>>>>>> bdad9a54
    }
}<|MERGE_RESOLUTION|>--- conflicted
+++ resolved
@@ -36,13 +36,16 @@
 import javax.servlet.http.HttpSessionListener;
 
 @WebListener
-public class AnnotatedListener implements HttpSessionListener, HttpSessionAttributeListener, HttpSessionActivationListener, ServletContextListener, ServletContextAttributeListener, ServletRequestListener, ServletRequestAttributeListener
+public class AnnotatedListener implements HttpSessionListener,
+    HttpSessionAttributeListener,
+    HttpSessionActivationListener,
+    ServletContextListener,
+    ServletContextAttributeListener,
+    ServletRequestListener,
+    ServletRequestAttributeListener
 {
-<<<<<<< HEAD
-=======
     private static final Logger LOG = Logger.getLogger(AnnotatedListener.class.getName());
 
->>>>>>> bdad9a54
     @Resource(mappedName = "maxAmount")
     private Double maxAmount;
 
@@ -53,95 +56,66 @@
     }
 
     @Override
-    public void attributeAdded(ServletContextAttributeEvent scab)
+    public void attributeAdded(ServletContextAttributeEvent scae)
     {
-<<<<<<< HEAD
-        // System.err.println("attributeAdded "+scab);
-=======
-        LOG.fine("attributeRemoved " + se);
->>>>>>> bdad9a54
+        LOG.fine("attributeAdded " + scae);
     }
 
     @Override
     public void attributeAdded(ServletRequestAttributeEvent srae)
     {
-<<<<<<< HEAD
-        // System.err.println("attributeAdded "+srae);
-=======
-        LOG.fine("attributeReplaced " + se);
->>>>>>> bdad9a54
+        LOG.fine("attributeAdded " + srae);
     }
 
     @Override
     public void attributeRemoved(HttpSessionBindingEvent se)
     {
-<<<<<<< HEAD
-        // System.err.println("attributeRemoved "+se);
-=======
-        LOG.fine("sessionWillPassivate " + se);
->>>>>>> bdad9a54
+        LOG.fine("attributeRemoved " + se);
     }
 
     @Override
     public void attributeRemoved(ServletContextAttributeEvent scab)
     {
-<<<<<<< HEAD
-        // System.err.println("attributeRemoved "+scab);
-=======
-        LOG.fine("sessionDidActivate " + se);
->>>>>>> bdad9a54
+        LOG.fine("attributeRemoved " + scab);
     }
 
     @Override
     public void attributeRemoved(ServletRequestAttributeEvent srae)
     {
-        // System.err.println("attributeRemoved "+srae);
+        LOG.fine("attributeRemoved " + srae);
     }
 
     @Override
     public void attributeReplaced(HttpSessionBindingEvent se)
     {
-        // System.err.println("attributeReplaced "+se);
+        LOG.fine("attributeReplaced " + se);
     }
 
     @Override
     public void attributeReplaced(ServletContextAttributeEvent scab)
     {
-<<<<<<< HEAD
-        // System.err.println("attributeReplaced "+scab);
-=======
-        LOG.fine("contextDestroyed " + sce);
->>>>>>> bdad9a54
+        LOG.fine("attributeReplaced " + scab);
     }
 
     @Override
     public void attributeReplaced(ServletRequestAttributeEvent srae)
     {
-<<<<<<< HEAD
-        // System.err.println("attributeReplaced "+srae);
-=======
-        LOG.fine("attributeAdded " + scab);
->>>>>>> bdad9a54
+        LOG.fine("attributeReplaced " + srae);
     }
 
     @Override
     public void contextDestroyed(ServletContextEvent sce)
     {
-<<<<<<< HEAD
-        // System.err.println("contextDestroyed "+sce);
-=======
-        LOG.fine("attributeRemoved " + scab);
->>>>>>> bdad9a54
+        LOG.fine("contextDestroyed " + sce);
     }
 
     @Override
     public void contextInitialized(ServletContextEvent sce)
     {
-<<<<<<< HEAD
         if (sce.getServletContext().getAttribute("com.acme.AnnotationTest.sclInjectWebListenerTest") != null)
             throw new IllegalStateException("AnnotatedListener already initialized");
 
-        sce.getServletContext().setAttribute("com.acme.AnnotationTest.sclInjectWebListenerTest", Boolean.valueOf(maxAmount != null));
+        sce.getServletContext().setAttribute("com.acme.AnnotationTest.sclInjectWebListenerTest", maxAmount != null);
 
         boolean setSessionTimeout;
         try
@@ -153,7 +127,7 @@
         {
             setSessionTimeout = false;
         }
-        sce.getServletContext().setAttribute("com.acme.AnnotationTest.sclSetSessionTimeout", Boolean.valueOf(setSessionTimeout));
+        sce.getServletContext().setAttribute("com.acme.AnnotationTest.sclSetSessionTimeout", setSessionTimeout);
 
         boolean getSessionTimeout;
         try
@@ -164,16 +138,7 @@
         {
             getSessionTimeout = false;
         }
-        sce.getServletContext().setAttribute("com.acme.AnnotationTest.sclGetSessionTimeout", Boolean.valueOf(getSessionTimeout));
-    }
-
-    public void requestCompleted(ServletRequestEvent rre)
-    {
-        // TODO Auto-generated method stub
-
-=======
-        LOG.fine("attributeReplaced " + scab);
->>>>>>> bdad9a54
+        sce.getServletContext().setAttribute("com.acme.AnnotationTest.sclGetSessionTimeout", getSessionTimeout);
     }
 
     @Override
@@ -188,32 +153,6 @@
         LOG.fine("requestInitialized " + sre);
     }
 
-    public void requestResumed(ServletRequestEvent rre)
-    {
-<<<<<<< HEAD
-        // TODO Auto-generated method stub
-
-=======
-        LOG.fine("attributeAdded " + srae);
-    }
-
-    @Override
-    public void attributeRemoved(ServletRequestAttributeEvent srae)
-    {
-        LOG.fine("attributeRemoved " + srae);
->>>>>>> bdad9a54
-    }
-
-    public void requestSuspended(ServletRequestEvent rre)
-    {
-<<<<<<< HEAD
-        // TODO Auto-generated method stub
-
-=======
-        LOG.fine("attributeReplaced " + srae);
->>>>>>> bdad9a54
-    }
-
     @Override
     public void sessionCreated(HttpSessionEvent se)
     {
@@ -223,22 +162,18 @@
     @Override
     public void sessionDestroyed(HttpSessionEvent se)
     {
-<<<<<<< HEAD
-        // System.err.println("sessionDestroyed "+se);
+        LOG.fine("sessionDestroyed " + se);
     }
 
     @Override
     public void sessionDidActivate(HttpSessionEvent se)
     {
-        // System.err.println("sessionDidActivate "+se);
+        LOG.fine("sessionDidActivate " + se);
     }
 
     @Override
     public void sessionWillPassivate(HttpSessionEvent se)
     {
-        // System.err.println("sessionWillPassivate "+se);
-=======
-        LOG.fine("sessionDestroyed " + se);
->>>>>>> bdad9a54
+        LOG.fine("sessionWillPassivate " + se);
     }
 }