--- conflicted
+++ resolved
@@ -39,258 +39,166 @@
 
 @com.acme.initializer.Foo(1)
 @WebListener
-public class TestListener implements HttpSessionListener, HttpSessionAttributeListener, HttpSessionActivationListener, ServletContextListener, ServletContextAttributeListener, ServletRequestListener, ServletRequestAttributeListener
+public class TestListener implements HttpSessionListener,
+    HttpSessionAttributeListener,
+    HttpSessionActivationListener,
+    ServletContextListener,
+    ServletContextAttributeListener,
+    ServletRequestListener,
+    ServletRequestAttributeListener
 {
-<<<<<<< HEAD
+    private static final Logger LOG = Logger.getLogger(TestListener.class.getName());
     @Resource(mappedName = "maxAmount")
     private Double maxAmount;
-=======
-    private static final Logger LOG = Logger.getLogger(TestListener.class.getName());
+
+    @Override
+    public void attributeAdded(HttpSessionBindingEvent se)
+    {
+        LOG.fine("attributeAdded " + se);
+    }
+
+    @Override
+    public void attributeAdded(ServletContextAttributeEvent scab)
+    {
+        LOG.fine("attributeAdded " + scab);
+    }
+
+    @Override
+    public void attributeAdded(ServletRequestAttributeEvent srae)
+    {
+        LOG.fine("attributeAdded " + srae);
+    }
+
+    @Override
+    public void attributeRemoved(HttpSessionBindingEvent se)
+    {
+        LOG.fine("attributeRemoved " + se);
+    }
+
+    @Override
+    public void attributeRemoved(ServletContextAttributeEvent scab)
+    {
+        LOG.fine("attributeRemoved " + scab);
+    }
+
+    @Override
+    public void attributeRemoved(ServletRequestAttributeEvent srae)
+    {
+        LOG.fine("attributeRemoved " + srae);
+    }
+
+    @Override
+    public void attributeReplaced(HttpSessionBindingEvent se)
+    {
+        LOG.fine("attributeReplaced " + se);
+    }
+
+    @Override
+    public void attributeReplaced(ServletContextAttributeEvent scab)
+    {
+        LOG.fine("attributeReplaced " + scab);
+    }
+
+    @Override
+    public void attributeReplaced(ServletRequestAttributeEvent srae)
+    {
+        LOG.fine("attributeReplaced " + srae);
+    }
+
+    @Override
+    public void contextDestroyed(ServletContextEvent sce)
+    {
+        LOG.fine("contextDestroyed " + sce);
+    }
+
+    @Override
+    public void contextInitialized(ServletContextEvent sce)
+    {
+        if (sce.getServletContext().getAttribute("com.acme.AnnotationTest.sclInjectTest") != null)
+            throw new IllegalStateException("TestListener already initialized");
+
+        sce.getServletContext().setAttribute("com.acme.AnnotationTest.sclInjectTest", maxAmount != null);
+
+        // Can't add a ServletContextListener from a ServletContextListener even if it is declared in web.xml
+        try
+        {
+            sce.getServletContext().addListener(new NaughtyServletContextListener());
+            sce.getServletContext().setAttribute("com.acme.AnnotationTest.sclFromSclRegoTest", Boolean.FALSE);
+        }
+        catch (IllegalArgumentException e)
+        {
+            sce.getServletContext().setAttribute("com.acme.AnnotationTest.sclFromSclRegoTest", Boolean.TRUE);
+        }
+        catch (Exception e)
+        {
+            sce.getServletContext().setAttribute("com.acme.AnnotationTest.sclFromSclRegoTest", Boolean.FALSE);
+        }
+
+        // Can't add an EventListener not part of the specified list for addListener()
+        try
+        {
+            sce.getServletContext().addListener(new InvalidListener());
+            sce.getServletContext().setAttribute("com.acme.AnnotationTest.invalidListenerRegoTest", Boolean.FALSE);
+        }
+        catch (IllegalArgumentException e)
+        {
+            sce.getServletContext().setAttribute("com.acme.AnnotationTest.invalidListenerRegoTest", Boolean.TRUE);
+        }
+        catch (Exception e)
+        {
+            sce.getServletContext().setAttribute("com.acme.AnnotationTest.invalidListenerRegoTest", Boolean.FALSE);
+        }
+
+        // Programmatically add a listener and make sure its injected
+        try
+        {
+            ValidListener l = sce.getServletContext().createListener(ValidListener.class);
+            sce.getServletContext().setAttribute("com.acme.AnnotationTest.programListenerInjectTest", l != null && l.maxAmount != null);
+        }
+        catch (Exception e)
+        {
+            sce.getServletContext().setAttribute("com.acme.AnnotationTest.programListenerInjectTest", Boolean.FALSE);
+        }
+    }
+
+    @Override
+    public void requestDestroyed(ServletRequestEvent sre)
+    {
+        LOG.fine("requestDestroyed " + sre);
+    }
+
+    @Override
+    public void requestInitialized(ServletRequestEvent sre)
+    {
+        LOG.fine("requestInitialized " + sre);
+    }
+
+    @Override
+    public void sessionCreated(HttpSessionEvent se)
+    {
+        LOG.fine("sessionCreated " + se);
+    }
+
+    @Override
+    public void sessionDestroyed(HttpSessionEvent se)
+    {
+        LOG.fine("sessionDestroyed " + se);
+    }
 
     public static class NaughtyServletContextListener implements ServletContextListener
     {
+
+        @Override
+        public void contextDestroyed(ServletContextEvent sce)
+        {
+            throw new IllegalStateException("Should not call NaughtServletContextListener.contextDestroyed");
+        }
 
         @Override
         public void contextInitialized(ServletContextEvent sce)
         {
             throw new IllegalStateException("Should not call NaughtServletContextListener.contextInitialized");
         }
->>>>>>> bdad9a54
-
-    @Override
-    public void attributeAdded(HttpSessionBindingEvent se)
-    {
-        // System.err.println("attributedAdded "+se);
-    }
-
-    @Override
-    public void attributeAdded(ServletContextAttributeEvent scab)
-    {
-        // System.err.println("attributeAdded "+scab);
-    }
-
-    @Override
-    public void attributeAdded(ServletRequestAttributeEvent srae)
-    {
-        // System.err.println("attributeAdded "+srae);
-    }
-
-    @Override
-    public void attributeRemoved(HttpSessionBindingEvent se)
-    {
-        // System.err.println("attributeRemoved "+se);
-    }
-
-    @Override
-    public void attributeRemoved(ServletContextAttributeEvent scab)
-    {
-<<<<<<< HEAD
-        // System.err.println("attributeRemoved "+scab);
-=======
-        LOG.fine("attributeAdded " + se);
->>>>>>> bdad9a54
-    }
-
-    @Override
-    public void attributeRemoved(ServletRequestAttributeEvent srae)
-    {
-<<<<<<< HEAD
-        // System.err.println("attributeRemoved "+srae);
-=======
-        LOG.fine("attributeRemoved " + se);
->>>>>>> bdad9a54
-    }
-
-    @Override
-    public void attributeReplaced(HttpSessionBindingEvent se)
-    {
-        LOG.fine("attributeReplaced " + se);
-    }
-
-    @Override
-    public void attributeReplaced(ServletContextAttributeEvent scab)
-    {
-<<<<<<< HEAD
-        // System.err.println("attributeReplaced "+scab);
-=======
-        LOG.fine("sessionWillPassivate " + se);
->>>>>>> bdad9a54
-    }
-
-    @Override
-    public void attributeReplaced(ServletRequestAttributeEvent srae)
-    {
-<<<<<<< HEAD
-        // System.err.println("attributeReplaced "+srae);
-    }
-
-    @Override
-    public void contextDestroyed(ServletContextEvent sce)
-    {
-        // System.err.println("contextDestroyed "+sce);
-=======
-        LOG.fine("sessionDidActivate " + se);
->>>>>>> bdad9a54
-    }
-
-    @Override
-    public void contextInitialized(ServletContextEvent sce)
-    {
-        if (sce.getServletContext().getAttribute("com.acme.AnnotationTest.sclInjectTest") != null)
-            throw new IllegalStateException("TestListener already initialized");
-
-        sce.getServletContext().setAttribute("com.acme.AnnotationTest.sclInjectTest", Boolean.valueOf(maxAmount != null));
-
-        //Can't add a ServletContextListener from a ServletContextListener even if it is declared in web.xml
-        try
-        {
-            sce.getServletContext().addListener(new NaughtyServletContextListener());
-            sce.getServletContext().setAttribute("com.acme.AnnotationTest.sclFromSclRegoTest", Boolean.FALSE);
-        }
-        catch (IllegalArgumentException e)
-        {
-            sce.getServletContext().setAttribute("com.acme.AnnotationTest.sclFromSclRegoTest", Boolean.TRUE);
-        }
-        catch (Exception e)
-        {
-            sce.getServletContext().setAttribute("com.acme.AnnotationTest.sclFromSclRegoTest", Boolean.FALSE);
-        }
-
-        //Can't add an EventListener not part of the specified list for addListener()
-        try
-        {
-            sce.getServletContext().addListener(new InvalidListener());
-            sce.getServletContext().setAttribute("com.acme.AnnotationTest.invalidListenerRegoTest", Boolean.FALSE);
-        }
-        catch (IllegalArgumentException e)
-        {
-            sce.getServletContext().setAttribute("com.acme.AnnotationTest.invalidListenerRegoTest", Boolean.TRUE);
-        }
-        catch (Exception e)
-        {
-            sce.getServletContext().setAttribute("com.acme.AnnotationTest.invalidListenerRegoTest", Boolean.FALSE);
-        }
-
-        //Programmatically add a listener and make sure its injected
-        try
-        {
-            ValidListener l = sce.getServletContext().createListener(ValidListener.class);
-            sce.getServletContext().setAttribute("com.acme.AnnotationTest.programListenerInjectTest", Boolean.valueOf(l != null && l.maxAmount != null));
-        }
-        catch (Exception e)
-        {
-            sce.getServletContext().setAttribute("com.acme.AnnotationTest.programListenerInjectTest", Boolean.FALSE);
-        }
-    }
-
-<<<<<<< HEAD
-    public void requestCompleted(ServletRequestEvent rre)
-    {
-        // TODO Auto-generated method stub
-
-=======
-    @Override
-    public void contextDestroyed(ServletContextEvent sce)
-    {
-        LOG.fine("contextDestroyed " + sce);
-    }
-
-    @Override
-    public void attributeAdded(ServletContextAttributeEvent scab)
-    {
-        LOG.fine("attributeAdded " + scab);
-    }
-
-    @Override
-    public void attributeRemoved(ServletContextAttributeEvent scab)
-    {
-        LOG.fine("attributeRemoved " + scab);
-    }
-
-    @Override
-    public void attributeReplaced(ServletContextAttributeEvent scab)
-    {
-        LOG.fine("attributeReplaced " + scab);
->>>>>>> bdad9a54
-    }
-
-    @Override
-    public void requestDestroyed(ServletRequestEvent sre)
-    {
-        LOG.fine("requestDestroyed " + sre);
-    }
-
-    @Override
-    public void requestInitialized(ServletRequestEvent sre)
-    {
-        LOG.fine("requestInitialized " + sre);
-    }
-
-    public void requestResumed(ServletRequestEvent rre)
-    {
-<<<<<<< HEAD
-        // TODO Auto-generated method stub
-
-=======
-        LOG.fine("attributeAdded " + srae);
-    }
-
-    @Override
-    public void attributeRemoved(ServletRequestAttributeEvent srae)
-    {
-        LOG.fine("attributeRemoved " + srae);
->>>>>>> bdad9a54
-    }
-
-    public void requestSuspended(ServletRequestEvent rre)
-    {
-<<<<<<< HEAD
-        // TODO Auto-generated method stub
-
-=======
-        LOG.fine("attributeReplaced " + srae);
->>>>>>> bdad9a54
-    }
-
-    @Override
-    public void sessionCreated(HttpSessionEvent se)
-    {
-        LOG.fine("sessionCreated " + se);
-    }
-
-    @Override
-    public void sessionDestroyed(HttpSessionEvent se)
-    {
-<<<<<<< HEAD
-        // System.err.println("sessionDestroyed "+se);
-    }
-
-    @Override
-    public void sessionDidActivate(HttpSessionEvent se)
-    {
-        // System.err.println("sessionDidActivate "+se);
-    }
-
-    @Override
-    public void sessionWillPassivate(HttpSessionEvent se)
-    {
-        // System.err.println("sessionWillPassivate "+se);
-    }
-
-    public static class NaughtyServletContextListener implements ServletContextListener
-    {
-
-        @Override
-        public void contextDestroyed(ServletContextEvent sce)
-        {
-            throw new IllegalStateException("Should not call NaughtServletContextListener.contextDestroyed");
-        }
-
-        @Override
-        public void contextInitialized(ServletContextEvent sce)
-        {
-            throw new IllegalStateException("Should not call NaughtServletContextListener.contextInitialized");
-        }
     }
 
     public static class InvalidListener implements EventListener
@@ -312,10 +220,6 @@
         @Override
         public void sessionIdChanged(HttpSessionEvent event, String oldSessionId)
         {
-
-        }
-=======
-        LOG.fine("sessionDestroyed " + se);
->>>>>>> bdad9a54
+        }
     }
 }