//
// ========================================================================
// Copyright (c) 1995-2020 Mort Bay Consulting Pty Ltd and others.
//
// This program and the accompanying materials are made available under
// the terms of the Eclipse Public License 2.0 which is available at
// https://www.eclipse.org/legal/epl-2.0
//
// This Source Code may also be made available under the following
// Secondary Licenses when the conditions for such availability set
// forth in the Eclipse Public License, v. 2.0 are satisfied:
// the Apache License v2.0 which is available at
// https://www.apache.org/licenses/LICENSE-2.0
//
// SPDX-License-Identifier: EPL-2.0 OR Apache-2.0
// ========================================================================
//

package org.eclipse.jetty.server.session;

import java.io.DataInputStream;
import java.io.DataOutputStream;
import java.io.File;
import java.io.IOException;
import java.io.InputStream;
import java.io.ObjectOutputStream;
import java.io.OutputStream;
import java.nio.file.Files;
import java.nio.file.Path;
import java.util.Map;
import java.util.Objects;
import java.util.Optional;
import java.util.stream.Collectors;
import java.util.stream.Stream;

import org.eclipse.jetty.toolchain.test.FS;
import org.eclipse.jetty.util.ClassLoadingObjectInputStream;

import static org.hamcrest.MatcherAssert.assertThat;
import static org.hamcrest.Matchers.greaterThan;
import static org.hamcrest.Matchers.is;
import static org.junit.jupiter.api.Assertions.assertEquals;
import static org.junit.jupiter.api.Assertions.assertFalse;
import static org.junit.jupiter.api.Assertions.assertTrue;

/**
 * FileTestHelper
 */
public class FileTestHelper
{
    private final Path storeDirRoot;

    public FileTestHelper(Path root)
    {
<<<<<<< HEAD
        storeDirRoot = Objects.requireNonNull(root);
        assertTrue(Files.exists(root), "Path must exist: " + root);
        assertTrue(Files.isDirectory(root), "Path must be a directory: " + root);
    }

    public void assertStoreDirEmpty(boolean isEmpty) throws IOException
    {
        long storeDirCount = Files.list(storeDirRoot).count();

        if (isEmpty)
        {
            assertThat("Store Dir content count", storeDirCount, is(0L));
        }
        else
        {
            assertThat("Store Dir content count", storeDirCount, greaterThan(0L));
        }
    }

    public File getFile(String sessionId) throws IOException
    {
        Optional<Path> sessionPath = Files.list(storeDirRoot)
            .filter((path) -> path.getFileName().toString().contains(sessionId))
            .findFirst();
        if (sessionPath.isPresent())
            return sessionPath.get().toFile();
        return null;
=======
        try (Stream<Path> s = Files.list(workDir.getPath()))
        {
            return s
                .filter((path) -> path.getFileName().toString().contains(sessionId))
                .findFirst()
                .map(Path::toFile)
                .orElse(null);
        }
>>>>>>> 9f82ca0a
    }

    public void assertSessionExists(String sessionId, boolean exists) throws IOException
    {
<<<<<<< HEAD
        Optional<Path> sessionPath = Files.list(storeDirRoot)
            .filter((path) -> path.getFileName().toString().contains(sessionId))
            .findFirst();
        if (exists)
            assertTrue(sessionPath.isPresent());
        else
            assertFalse(sessionPath.isPresent());
=======
        try (Stream<Path> s = Files.list(workDir.getPath()))
        {
            Optional<Path> sessionPath = s
                .filter((path) -> path.getFileName().toString().contains(sessionId))
                .findFirst();
            if (exists)
                assertTrue(sessionPath.isPresent());
            else
                assertFalse(sessionPath.isPresent());
        }
>>>>>>> 9f82ca0a
    }

    public void assertFileExists(String filename, boolean exists)
    {
        Path path = storeDirRoot.resolve(filename);
        if (exists)
            assertTrue(Files.exists(path), "File should exist: " + path);
        else
            assertFalse(Files.exists(path), "File should NOT exist: " + path);
    }

    public void createFile(String filename)
        throws IOException
    {
        Path path = storeDirRoot.resolve(filename);
        Files.deleteIfExists(path);
        FS.touch(path);
    }

    public void createFile(String id, String contextPath, String vhost,
                           String lastNode, long created, long accessed,
                           long lastAccessed, long maxIdle, long expiry,
                           long cookieSet, Map<String, Object> attributes)
        throws Exception
    {
        String filename = "" + expiry + "_" + contextPath + "_" + vhost + "_" + id;
        Path path = storeDirRoot.resolve(filename);
        try (OutputStream fos = Files.newOutputStream(path);
             DataOutputStream out = new DataOutputStream(fos))
        {
            out.writeUTF(id);
            out.writeUTF(contextPath);
            out.writeUTF(vhost);
            out.writeUTF(lastNode);
            out.writeLong(created);
            out.writeLong(accessed);
            out.writeLong(lastAccessed);
            out.writeLong(cookieSet);
            out.writeLong(expiry);
            out.writeLong(maxIdle);

            if (attributes != null)
            {
                SessionData tmp = new SessionData(id, contextPath, vhost, created, accessed, lastAccessed, maxIdle);
                ObjectOutputStream oos = new ObjectOutputStream(out);
                SessionData.serializeAttributes(tmp, oos);
            }
        }
    }

    public boolean checkSessionPersisted(SessionData data)
        throws Exception
    {
        String filename = "" + data.getExpiry() + "_" + data.getContextPath() + "_" + data.getVhost() + "_" + data.getId();
        Path file = storeDirRoot.resolve(filename);

        assertTrue(Files.exists(file));

        try (InputStream in = Files.newInputStream(file);
             DataInputStream di = new DataInputStream(in))
        {
            String id = di.readUTF();
            String contextPath = di.readUTF();
            String vhost = di.readUTF();
            String lastNode = di.readUTF();
            long created = di.readLong();
            long accessed = di.readLong();
            long lastAccessed = di.readLong();
            long cookieSet = di.readLong();
            long expiry = di.readLong();
            long maxIdle = di.readLong();

            assertEquals(data.getId(), id);
            assertEquals(data.getContextPath(), contextPath);
            assertEquals(data.getVhost(), vhost);
            assertEquals(data.getLastNode(), lastNode);
            assertEquals(data.getCreated(), created);
            assertEquals(data.getAccessed(), accessed);
            assertEquals(data.getLastAccessed(), lastAccessed);
            assertEquals(data.getCookieSet(), cookieSet);
            assertEquals(data.getExpiry(), expiry);
            assertEquals(data.getMaxInactiveMs(), maxIdle);

            SessionData tmp = new SessionData(id, contextPath, vhost, created, accessed, lastAccessed, maxIdle);
            ClassLoadingObjectInputStream ois = new ClassLoadingObjectInputStream(di);
            SessionData.deserializeAttributes(tmp, ois);

            //same number of attributes
            assertEquals(data.getAllAttributes().size(), tmp.getAllAttributes().size());
            //same keys
            assertEquals(tmp.getAllAttributes().keySet(), data.getKeys());
            //same values
            for (String name : data.getKeys())
            {
                assertEquals(tmp.getAttribute(name), data.getAttribute(name));
            }
        }

        return true;
    }

    public void deleteFile(String sessionId) throws IOException
    {
        // Collect
<<<<<<< HEAD
        List<Path> matches = Files.list(storeDirRoot)
            .filter((path) -> path.getFileName().toString().contains(sessionId))
            .collect(Collectors.toList());

        // Delete outside of lambda
        for (Path path : matches)
=======
        try (Stream<Path> s = Files.list(workDir.getPath()))
>>>>>>> 9f82ca0a
        {
            s.filter((path) -> path.getFileName().toString().contains(sessionId))
                .collect(Collectors.toList()) // Delete outside of list stream
                .forEach(FS::deleteFile);
        }
    }

    public FileSessionDataStoreFactory newSessionDataStoreFactory()
    {
        FileSessionDataStoreFactory storeFactory = new FileSessionDataStoreFactory();
        storeFactory.setStoreDir(storeDirRoot.toFile());
        return storeFactory;
    }
}<|MERGE_RESOLUTION|>--- conflicted
+++ resolved
@@ -52,7 +52,6 @@
 
     public FileTestHelper(Path root)
     {
-<<<<<<< HEAD
         storeDirRoot = Objects.requireNonNull(root);
         assertTrue(Files.exists(root), "Path must exist: " + root);
         assertTrue(Files.isDirectory(root), "Path must be a directory: " + root);
@@ -60,28 +59,23 @@
 
     public void assertStoreDirEmpty(boolean isEmpty) throws IOException
     {
-        long storeDirCount = Files.list(storeDirRoot).count();
-
-        if (isEmpty)
-        {
-            assertThat("Store Dir content count", storeDirCount, is(0L));
-        }
-        else
-        {
-            assertThat("Store Dir content count", storeDirCount, greaterThan(0L));
+        try (Stream<Path> s = Files.list(storeDirRoot))
+        {
+            long storeDirCount = s.count();
+            if (isEmpty)
+            {
+                assertThat("Store Dir content count", storeDirCount, is(0L));
+            }
+            else
+            {
+                assertThat("Store Dir content count", storeDirCount, greaterThan(0L));
+            }
         }
     }
 
     public File getFile(String sessionId) throws IOException
     {
-        Optional<Path> sessionPath = Files.list(storeDirRoot)
-            .filter((path) -> path.getFileName().toString().contains(sessionId))
-            .findFirst();
-        if (sessionPath.isPresent())
-            return sessionPath.get().toFile();
-        return null;
-=======
-        try (Stream<Path> s = Files.list(workDir.getPath()))
+        try (Stream<Path> s = Files.list(storeDirRoot))
         {
             return s
                 .filter((path) -> path.getFileName().toString().contains(sessionId))
@@ -89,21 +83,11 @@
                 .map(Path::toFile)
                 .orElse(null);
         }
->>>>>>> 9f82ca0a
     }
 
     public void assertSessionExists(String sessionId, boolean exists) throws IOException
     {
-<<<<<<< HEAD
-        Optional<Path> sessionPath = Files.list(storeDirRoot)
-            .filter((path) -> path.getFileName().toString().contains(sessionId))
-            .findFirst();
-        if (exists)
-            assertTrue(sessionPath.isPresent());
-        else
-            assertFalse(sessionPath.isPresent());
-=======
-        try (Stream<Path> s = Files.list(workDir.getPath()))
+        try (Stream<Path> s = Files.list(storeDirRoot))
         {
             Optional<Path> sessionPath = s
                 .filter((path) -> path.getFileName().toString().contains(sessionId))
@@ -113,7 +97,6 @@
             else
                 assertFalse(sessionPath.isPresent());
         }
->>>>>>> 9f82ca0a
     }
 
     public void assertFileExists(String filename, boolean exists)
@@ -218,16 +201,7 @@
     public void deleteFile(String sessionId) throws IOException
     {
         // Collect
-<<<<<<< HEAD
-        List<Path> matches = Files.list(storeDirRoot)
-            .filter((path) -> path.getFileName().toString().contains(sessionId))
-            .collect(Collectors.toList());
-
-        // Delete outside of lambda
-        for (Path path : matches)
-=======
-        try (Stream<Path> s = Files.list(workDir.getPath()))
->>>>>>> 9f82ca0a
+        try (Stream<Path> s = Files.list(storeDirRoot))
         {
             s.filter((path) -> path.getFileName().toString().contains(sessionId))
                 .collect(Collectors.toList()) // Delete outside of list stream
