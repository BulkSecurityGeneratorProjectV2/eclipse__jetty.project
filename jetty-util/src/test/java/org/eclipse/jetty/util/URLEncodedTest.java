//
//  ========================================================================
//  Copyright (c) 1995-2013 Mort Bay Consulting Pty. Ltd.
//  ------------------------------------------------------------------------
//  All rights reserved. This program and the accompanying materials
//  are made available under the terms of the Eclipse Public License v1.0
//  and Apache License v2.0 which accompanies this distribution.
//
//      The Eclipse Public License is available at
//      http://www.eclipse.org/legal/epl-v10.html
//
//      The Apache License v2.0 is available at
//      http://www.opensource.org/licenses/apache2.0.php
//
//  You may elect to redistribute this code under either of these licenses.
//  ========================================================================
//

package org.eclipse.jetty.util;

import static org.junit.Assert.assertEquals;
import static org.junit.Assert.assertTrue;

import java.io.ByteArrayInputStream;
import java.nio.charset.Charset;

import org.junit.Assert;
import org.junit.Test;


/* ------------------------------------------------------------ */
/** Util meta Tests.
 *
 */
public class URLEncodedTest
{

    /* -------------------------------------------------------------- */
    static
    {
        /*
         * Uncomment to set setting the System property to something other than the default of UTF-8.
         * Beware however that you will have to @Ignore all the other tests other than testUrlEncodedStream!

            System.setProperty("org.eclipse.jetty.util.UrlEncoding.charset", StringUtil.__ISO_8859_1);
         */
    }


    /* -------------------------------------------------------------- */
    @Test
    public void testUrlEncoded()
    {

        UrlEncoded url_encoded = new UrlEncoded();
        assertEquals("Initially not empty",0, url_encoded.size());

        url_encoded.clear();
        url_encoded.decode("");
        assertEquals("Not empty after decode(\"\")",0, url_encoded.size());

        url_encoded.clear();
        url_encoded.decode("Name1=Value1");
        assertEquals("simple param size",1, url_encoded.size());
        assertEquals("simple encode","Name1=Value1", url_encoded.encode());
        assertEquals("simple get","Value1", url_encoded.getString("Name1"));

        url_encoded.clear();
        url_encoded.decode("Name2=");
        assertEquals("dangling param size",1, url_encoded.size());
        assertEquals("dangling encode","Name2", url_encoded.encode());
        assertEquals("dangling get","", url_encoded.getString("Name2"));

        url_encoded.clear();
        url_encoded.decode("Name3");
        assertEquals("noValue param size",1, url_encoded.size());
        assertEquals("noValue encode","Name3", url_encoded.encode());
        assertEquals("noValue get","", url_encoded.getString("Name3"));

        url_encoded.clear();
        url_encoded.decode("Name4=V\u0629lue+4%21");
        assertEquals("encoded param size",1, url_encoded.size());
        assertEquals("encoded encode","Name4=V%D8%A9lue+4%21", url_encoded.encode());
        assertEquals("encoded get","V\u0629lue 4!", url_encoded.getString("Name4"));

        url_encoded.clear();
        url_encoded.decode("Name4=Value%2B4%21");
        assertEquals("encoded param size",1, url_encoded.size());
        assertEquals("encoded encode","Name4=Value%2B4%21", url_encoded.encode());
        assertEquals("encoded get","Value+4!", url_encoded.getString("Name4"));

        url_encoded.clear();
        url_encoded.decode("Name4=Value+4%21%20%214");
        assertEquals("encoded param size",1, url_encoded.size());
        assertEquals("encoded encode","Name4=Value+4%21+%214", url_encoded.encode());
        assertEquals("encoded get","Value 4! !4", url_encoded.getString("Name4"));


        url_encoded.clear();
        url_encoded.decode("Name5=aaa&Name6=bbb");
        assertEquals("multi param size",2, url_encoded.size());
        assertTrue("multi encode "+url_encoded.encode(),
                   url_encoded.encode().equals("Name5=aaa&Name6=bbb") ||
                   url_encoded.encode().equals("Name6=bbb&Name5=aaa")
                   );
        assertEquals("multi get","aaa", url_encoded.getString("Name5"));
        assertEquals("multi get","bbb", url_encoded.getString("Name6"));

        url_encoded.clear();
        url_encoded.decode("Name7=aaa&Name7=b%2Cb&Name7=ccc");
        assertEquals("multi encode","Name7=aaa&Name7=b%2Cb&Name7=ccc",url_encoded.encode());
        assertEquals("list get all", url_encoded.getString("Name7"),"aaa,b,b,ccc");
        assertEquals("list get","aaa", url_encoded.getValues("Name7").get(0));
        assertEquals("list get", url_encoded.getValues("Name7").get(1),"b,b");
        assertEquals("list get","ccc", url_encoded.getValues("Name7").get(2));

        url_encoded.clear();
        url_encoded.decode("Name8=xx%2C++yy++%2Czz");
        assertEquals("encoded param size",1, url_encoded.size());
        assertEquals("encoded encode","Name8=xx%2C++yy++%2Czz", url_encoded.encode());
        assertEquals("encoded get", url_encoded.getString("Name8"),"xx,  yy  ,zz");

        url_encoded.clear();
        url_encoded.decode("Name11=%u30EDxxVerdi+%C6+og+2zz", StringUtil.__ISO_8859_1_CHARSET);
        assertEquals("encoded param size",1, url_encoded.size());
        assertEquals("encoded get", "?xxVerdi \u00c6 og 2zz",url_encoded.getString("Name11"));

        url_encoded.clear();
        url_encoded.decode("Name12=%u30EDxxVerdi+%2F+og+2zz", StringUtil.__UTF8_CHARSET);
        assertEquals("encoded param size",1, url_encoded.size());
        assertEquals("encoded get", url_encoded.getString("Name12"),"\u30edxxVerdi / og 2zz");

        url_encoded.clear();
        url_encoded.decode("Name14=%uXXXXa%GGb%+%c%+%d", StringUtil.__ISO_8859_1_CHARSET);
        assertEquals("encoded param size",1, url_encoded.size());
        assertEquals("encoded get","?a?b?c?d", url_encoded.getString("Name14"));

        url_encoded.clear();
        url_encoded.decode("Name14=%uXXXX%GG%+%%+%", StringUtil.__UTF8_CHARSET);
        assertEquals("encoded param size",1, url_encoded.size());
        assertEquals("encoded get", "\ufffd\ufffd\ufffd\ufffd",url_encoded.getString("Name14"));

        
        /* Not every jvm supports this encoding */

        if (java.nio.charset.Charset.isSupported("SJIS"))
        {
            url_encoded.clear();
            url_encoded.decode("Name9=%u30ED%83e%83X%83g", Charset.forName("SJIS")); // "Test" in Japanese Katakana
            assertEquals("encoded param size",1, url_encoded.size());
            assertEquals("encoded get", "\u30ed\u30c6\u30b9\u30c8", url_encoded.getString("Name9"));   
        }
        else
            assertTrue("Charset SJIS not supported by jvm", true);
    }


    /* -------------------------------------------------------------- */
    @Test
    public void testBadEncoding()
    {
        UrlEncoded url_encoded = new UrlEncoded();
<<<<<<< HEAD
        url_encoded.decode("Name15=xx%zz", StringUtil.__UTF8_CHARSET);
        assertEquals("encoded param size",1, url_encoded.size());
        assertEquals("encoded get", "xx\ufffd", url_encoded.getString("Name15"));

        assertEquals("xxx",UrlEncoded.decodeString("xxx%u123",0,5,StringUtil.__UTF8_CHARSET));
=======
        url_encoded.decode("Name15=xx%zzyy", "UTF-8");
        assertEquals("encoded param size",1, url_encoded.size());
        assertEquals("encoded get", "xx\ufffdyy", url_encoded.getString("Name15"));

        byte[] bad="Name=%FF%FF%FF".getBytes("UTF-8");
        MultiMap<String> map = new MultiMap<String>();
        UrlEncoded.decodeUtf8To(bad,0,bad.length,map);
        assertEquals("encoded param size",1, map.size());
        assertEquals("encoded get", "\ufffd\ufffd\ufffd", map.getString("Name"));
        
        url_encoded.clear();
        url_encoded.decode("Name=%FF%FF%FF", "UTF-8");
        assertEquals("encoded param size",1, url_encoded.size());
        assertEquals("encoded get", "\ufffd\ufffd\ufffd", url_encoded.getString("Name"));
        
        url_encoded.clear();
        url_encoded.decode("Name=%EF%EF%EF", "UTF-8");
        assertEquals("encoded param size",1, url_encoded.size());
        assertEquals("encoded get", "\ufffd\ufffd", url_encoded.getString("Name"));

        assertEquals("x",UrlEncoded.decodeString("x",0,1,"UTF-8"));
        assertEquals("x\ufffd",UrlEncoded.decodeString("x%",0,2,"UTF-8"));
        assertEquals("x\ufffd",UrlEncoded.decodeString("x%2",0,3,"UTF-8"));
        assertEquals("x ",UrlEncoded.decodeString("x%20",0,4,"UTF-8"));

        assertEquals("xxx",UrlEncoded.decodeString("xxx",0,3,"UTF-8"));
        assertEquals("xxx\ufffd",UrlEncoded.decodeString("xxx%",0,4,"UTF-8"));
        assertEquals("xxx\ufffd",UrlEncoded.decodeString("xxx%u",0,5,"UTF-8"));
        assertEquals("xxx\ufffd",UrlEncoded.decodeString("xxx%u1",0,6,"UTF-8"));
        assertEquals("xxx\ufffd",UrlEncoded.decodeString("xxx%u12",0,7,"UTF-8"));
        assertEquals("xxx\ufffd",UrlEncoded.decodeString("xxx%u123",0,8,"UTF-8"));
        assertEquals("xxx\u1234",UrlEncoded.decodeString("xxx%u1234",0,9,"UTF-8"));
>>>>>>> e8de7bd9
    }


    /* -------------------------------------------------------------- */
    @Test
    public void testUrlEncodedStream()
    	throws Exception
    {
        String [][] charsets = new String[][]
        {
           {StringUtil.__UTF8,null,"%30"},
           {StringUtil.__ISO_8859_1,StringUtil.__ISO_8859_1,"%30"},
           {StringUtil.__UTF8,StringUtil.__UTF8,"%30"},
           {StringUtil.__UTF16,StringUtil.__UTF16,"%00%30"},
        };


        for (int i=0;i<charsets.length;i++)
        {
            ByteArrayInputStream in = new ByteArrayInputStream(("name\n=value+"+charsets[i][2]+"&name1=&name2&n\u00e3me3=value+3").getBytes(charsets[i][0]));
            MultiMap<String> m = new MultiMap<>();
            UrlEncoded.decodeTo(in, m, charsets[i][1]==null?null:Charset.forName(charsets[i][1]), -1,-1);
            assertEquals(charsets[i][1]+" stream length",4,m.size());
            assertEquals(charsets[i][1]+" stream name\\n","value 0",m.getString("name\n"));
            assertEquals(charsets[i][1]+" stream name1","",m.getString("name1"));
            assertEquals(charsets[i][1]+" stream name2","",m.getString("name2"));
            assertEquals(charsets[i][1]+" stream n\u00e3me3","value 3",m.getString("n\u00e3me3"));
        }


        if (java.nio.charset.Charset.isSupported("Shift_JIS"))
        {
            ByteArrayInputStream in2 = new ByteArrayInputStream ("name=%83e%83X%83g".getBytes(StringUtil.__ISO_8859_1));
            MultiMap<String> m2 = new MultiMap<>();
            UrlEncoded.decodeTo(in2, m2, Charset.forName("Shift_JIS"), -1,-1);
            assertEquals("stream length",1,m2.size());
            assertEquals("stream name","\u30c6\u30b9\u30c8",m2.getString("name"));
        }
        else
            assertTrue("Charset Shift_JIS not supported by jvm", true);

    }


    /* -------------------------------------------------------------- */
    @Test
    public void testCharsetViaSystemProperty ()
    throws Exception
    {
        /*
         * Uncomment to test setting a non-UTF-8 default character encoding using the SystemProperty org.eclipse.jetty.util.UrlEncoding.charset.
         * You will also need to uncomment the static initializer that sets this SystemProperty near the top of this file.


        ByteArrayInputStream in3 = new ByteArrayInputStream("name=libell%E9".getBytes(StringUtil.__ISO_8859_1));
        MultiMap m3 = new MultiMap();
        UrlEncoded.decodeTo(in3, m3, null, -1);
        assertEquals("stream name", "libell\u00E9", m3.getString("name"));

        */
    }

    /* -------------------------------------------------------------- */
    @Test
    public void testUtf8()
        throws Exception
    {
        UrlEncoded url_encoded = new UrlEncoded();
        assertEquals("Empty",0, url_encoded.size());

        url_encoded.clear();
        url_encoded.decode("text=%E0%B8%9F%E0%B8%AB%E0%B8%81%E0%B8%A7%E0%B8%94%E0%B8%B2%E0%B9%88%E0%B8%81%E0%B8%9F%E0%B8%A7%E0%B8%AB%E0%B8%AA%E0%B8%94%E0%B8%B2%E0%B9%88%E0%B8%AB%E0%B8%9F%E0%B8%81%E0%B8%A7%E0%B8%94%E0%B8%AA%E0%B8%B2%E0%B8%9F%E0%B8%81%E0%B8%AB%E0%B8%A3%E0%B8%94%E0%B9%89%E0%B8%9F%E0%B8%AB%E0%B8%99%E0%B8%81%E0%B8%A3%E0%B8%94%E0%B8%B5&Action=Submit");

        String hex ="E0B89FE0B8ABE0B881E0B8A7E0B894E0B8B2E0B988E0B881E0B89FE0B8A7E0B8ABE0B8AAE0B894E0B8B2E0B988E0B8ABE0B89FE0B881E0B8A7E0B894E0B8AAE0B8B2E0B89FE0B881E0B8ABE0B8A3E0B894E0B989E0B89FE0B8ABE0B899E0B881E0B8A3E0B894E0B8B5";
        String expected = new String(TypeUtil.fromHexString(hex),"utf-8");
        Assert.assertEquals(expected,url_encoded.getString("text"));
    }

    /* -------------------------------------------------------------- */
    @Test
    public void testNotUtf8() throws Exception
    {
        String query="name=X%c0%afZ";

        MultiMap<String> map = new MultiMap<>();
        UrlEncoded.LOG.info("EXPECT 4 Not Valid UTF8 warnings...");
        UrlEncoded.decodeUtf8To(query.getBytes(StringUtil.__ISO_8859_1),0,query.length(),map);
        assertEquals("X"+Utf8Appendable.REPLACEMENT+Utf8Appendable.REPLACEMENT+"Z",map.getValue("name",0));

        map.clear();

        UrlEncoded.decodeUtf8To(new ByteArrayInputStream(query.getBytes(StringUtil.__ISO_8859_1)),map,100,2);
        assertEquals("X"+Utf8Appendable.REPLACEMENT+Utf8Appendable.REPLACEMENT+"Z",map.getValue("name",0));
    }
}<|MERGE_RESOLUTION|>--- conflicted
+++ resolved
@@ -160,46 +160,38 @@
     public void testBadEncoding()
     {
         UrlEncoded url_encoded = new UrlEncoded();
-<<<<<<< HEAD
-        url_encoded.decode("Name15=xx%zz", StringUtil.__UTF8_CHARSET);
-        assertEquals("encoded param size",1, url_encoded.size());
-        assertEquals("encoded get", "xx\ufffd", url_encoded.getString("Name15"));
-
-        assertEquals("xxx",UrlEncoded.decodeString("xxx%u123",0,5,StringUtil.__UTF8_CHARSET));
-=======
-        url_encoded.decode("Name15=xx%zzyy", "UTF-8");
+        url_encoded.decode("Name15=xx%zzyy", StringUtil.__UTF8_CHARSET);
         assertEquals("encoded param size",1, url_encoded.size());
         assertEquals("encoded get", "xx\ufffdyy", url_encoded.getString("Name15"));
 
-        byte[] bad="Name=%FF%FF%FF".getBytes("UTF-8");
+        byte[] bad="Name=%FF%FF%FF".getBytes(StringUtil.__UTF8_CHARSET);
         MultiMap<String> map = new MultiMap<String>();
         UrlEncoded.decodeUtf8To(bad,0,bad.length,map);
         assertEquals("encoded param size",1, map.size());
         assertEquals("encoded get", "\ufffd\ufffd\ufffd", map.getString("Name"));
         
         url_encoded.clear();
-        url_encoded.decode("Name=%FF%FF%FF", "UTF-8");
+        url_encoded.decode("Name=%FF%FF%FF", StringUtil.__UTF8_CHARSET);
         assertEquals("encoded param size",1, url_encoded.size());
         assertEquals("encoded get", "\ufffd\ufffd\ufffd", url_encoded.getString("Name"));
         
         url_encoded.clear();
-        url_encoded.decode("Name=%EF%EF%EF", "UTF-8");
+        url_encoded.decode("Name=%EF%EF%EF", StringUtil.__UTF8_CHARSET);
         assertEquals("encoded param size",1, url_encoded.size());
         assertEquals("encoded get", "\ufffd\ufffd", url_encoded.getString("Name"));
 
-        assertEquals("x",UrlEncoded.decodeString("x",0,1,"UTF-8"));
-        assertEquals("x\ufffd",UrlEncoded.decodeString("x%",0,2,"UTF-8"));
-        assertEquals("x\ufffd",UrlEncoded.decodeString("x%2",0,3,"UTF-8"));
-        assertEquals("x ",UrlEncoded.decodeString("x%20",0,4,"UTF-8"));
-
-        assertEquals("xxx",UrlEncoded.decodeString("xxx",0,3,"UTF-8"));
-        assertEquals("xxx\ufffd",UrlEncoded.decodeString("xxx%",0,4,"UTF-8"));
-        assertEquals("xxx\ufffd",UrlEncoded.decodeString("xxx%u",0,5,"UTF-8"));
-        assertEquals("xxx\ufffd",UrlEncoded.decodeString("xxx%u1",0,6,"UTF-8"));
-        assertEquals("xxx\ufffd",UrlEncoded.decodeString("xxx%u12",0,7,"UTF-8"));
-        assertEquals("xxx\ufffd",UrlEncoded.decodeString("xxx%u123",0,8,"UTF-8"));
-        assertEquals("xxx\u1234",UrlEncoded.decodeString("xxx%u1234",0,9,"UTF-8"));
->>>>>>> e8de7bd9
+        assertEquals("x",UrlEncoded.decodeString("x",0,1,StringUtil.__UTF8_CHARSET));
+        assertEquals("x\ufffd",UrlEncoded.decodeString("x%",0,2,StringUtil.__UTF8_CHARSET));
+        assertEquals("x\ufffd",UrlEncoded.decodeString("x%2",0,3,StringUtil.__UTF8_CHARSET));
+        assertEquals("x ",UrlEncoded.decodeString("x%20",0,4,StringUtil.__UTF8_CHARSET));
+
+        assertEquals("xxx",UrlEncoded.decodeString("xxx",0,3,StringUtil.__UTF8_CHARSET));
+        assertEquals("xxx\ufffd",UrlEncoded.decodeString("xxx%",0,4,StringUtil.__UTF8_CHARSET));
+        assertEquals("xxx\ufffd",UrlEncoded.decodeString("xxx%u",0,5,StringUtil.__UTF8_CHARSET));
+        assertEquals("xxx\ufffd",UrlEncoded.decodeString("xxx%u1",0,6,StringUtil.__UTF8_CHARSET));
+        assertEquals("xxx\ufffd",UrlEncoded.decodeString("xxx%u12",0,7,StringUtil.__UTF8_CHARSET));
+        assertEquals("xxx\ufffd",UrlEncoded.decodeString("xxx%u123",0,8,StringUtil.__UTF8_CHARSET));
+        assertEquals("xxx\u1234",UrlEncoded.decodeString("xxx%u1234",0,9,StringUtil.__UTF8_CHARSET));
     }
 
 
