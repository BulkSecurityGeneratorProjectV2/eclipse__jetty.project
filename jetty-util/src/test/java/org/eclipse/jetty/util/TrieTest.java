--- conflicted
+++ resolved
@@ -250,76 +250,4 @@
         testGetBestArray(trie);
         testGetBestBuffer(trie);
     }
-<<<<<<< HEAD
-
-    public static int requiredCapacity(Set<String> keys)
-    {
-        List<String> list = new ArrayList<>(keys);
-        Collections.sort(list);
-        return requiredCapacity(list, 0, list.size(), 0);
-    }
-
-    private static int requiredCapacity(List<String> keys, int offset, int length, int index)
-    {
-        if (length == 0)
-            return 0;
-
-        int required = 0;
-
-        Character c = null;
-        for (int i = 0; i < length; i++)
-        {
-            String k = keys.get(offset + i);
-            if (k.length() <= index)
-                continue;
-            char n = k.charAt(index);
-            if (c == null)
-            {
-                required++;
-                c = n;
-                offset += i;
-                length -= i;
-            }
-            else if (c != n)
-            {
-                required += requiredCapacity(keys, offset, i, index + 1) + 1;
-                offset += i;
-                length -= i;
-                c = n;
-                i = 1;
-            }
-        }
-
-        if (c != null)
-        {
-            required += requiredCapacity(keys, offset, length, index + 1);
-        }
-        return required;
-    }
-
-    @Test
-    public void testRequiredCapacity()
-    {
-        assertThat(requiredCapacity(Set.of("A", "ABCD")), is(4));
-
-        assertThat(requiredCapacity(Set.of("ABC")), is(3));
-        assertThat(requiredCapacity(Set.of("ABC", "XYZ")), is(6));
-        assertThat(requiredCapacity(Set.of("A00", "A11")), is(5));
-        assertThat(requiredCapacity(Set.of("A00", "A01", "A10", "A11")), is(7));
-        assertThat(requiredCapacity(Set.of("A", "AB")), is(2));
-        assertThat(requiredCapacity(Set.of("A", "ABC")), is(3));
-        assertThat(requiredCapacity(Set.of("A", "ABCD")), is(4));
-        assertThat(requiredCapacity(Set.of("AB", "ABC")), is(3));
-        assertThat(requiredCapacity(Set.of("ABC", "ABCD")), is(4));
-        assertThat(requiredCapacity(Set.of("ABC", "ABCDEF")), is(6));
-        assertThat(requiredCapacity(Set.of("AB", "A")), is(2));
-        assertThat(requiredCapacity(Set.of("ABC", "ABCDEF")), is(6));
-        assertThat(requiredCapacity(Set.of("ABCDEF", "ABC")), is(6));
-        assertThat(requiredCapacity(Set.of("ABC", "ABCDEF", "ABX")), is(7));
-        assertThat(requiredCapacity(Set.of("ABCDEF", "ABC", "ABX")), is(7));
-        assertThat(requiredCapacity(Set.of("ADEF", "AQPR4", "AQZ")), is(9));
-        assertThat(requiredCapacity(Set.of("111", "ADEF", "AQPR4", "AQZ", "999")), is(15));
-    }
-=======
->>>>>>> 497a9088
 }