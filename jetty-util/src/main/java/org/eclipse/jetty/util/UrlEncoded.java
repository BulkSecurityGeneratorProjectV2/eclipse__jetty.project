//
//  ========================================================================
//  Copyright (c) 1995-2013 Mort Bay Consulting Pty. Ltd.
//  ------------------------------------------------------------------------
//  All rights reserved. This program and the accompanying materials
//  are made available under the terms of the Eclipse Public License v1.0
//  and Apache License v2.0 which accompanies this distribution.
//
//      The Eclipse Public License is available at
//      http://www.eclipse.org/legal/epl-v10.html
//
//      The Apache License v2.0 is available at
//      http://www.opensource.org/licenses/apache2.0.php
//
//  You may elect to redistribute this code under either of these licenses.
//  ========================================================================
//

package org.eclipse.jetty.util;

import static org.eclipse.jetty.util.TypeUtil.convertHexDigit;

import java.io.IOException;
import java.io.InputStream;
import java.io.InputStreamReader;
import java.io.StringWriter;
import java.nio.charset.Charset;
import java.util.List;
import java.util.Map;

import org.eclipse.jetty.util.Utf8Appendable.NotUtf8Exception;
import org.eclipse.jetty.util.log.Log;
import org.eclipse.jetty.util.log.Logger;

/* ------------------------------------------------------------ */
/** Handles coding of MIME  "x-www-form-urlencoded".
 * <p>
 * This class handles the encoding and decoding for either
 * the query string of a URL or the _content of a POST HTTP request.
 *
 * <h4>Notes</h4>
 * The UTF-8 charset is assumed, unless otherwise defined by either
 * passing a parameter or setting the "org.eclipse.jetty.util.UrlEncoding.charset"
 * System property.
 * <p>
 * The hashtable either contains String single values, vectors
 * of String or arrays of Strings.
 * <p>
 * This class is only partially synchronised.  In particular, simple
 * get operations are not protected from concurrent updates.
 *
 * @see java.net.URLEncoder
 */
@SuppressWarnings("serial")
public class UrlEncoded extends MultiMap<String> implements Cloneable
{
    static final Logger LOG = Log.getLogger(UrlEncoded.class);

    public static final Charset ENCODING;
    static
    {
        Charset encoding=null;
        try
        {
            encoding=Charset.forName(System.getProperty("org.eclipse.jetty.util.UrlEncoding.charset",StringUtil.__UTF8));
        }
        catch(Exception e)
        {
            LOG.warn(e);
            encoding=StringUtil.__UTF8_CHARSET;
        }
        ENCODING=encoding;
    }
    
    /* ----------------------------------------------------------------- */
    public UrlEncoded(UrlEncoded url)
    {
        super(url);
    }
    
    /* ----------------------------------------------------------------- */
    public UrlEncoded()
    {
    }
    
    /* ----------------------------------------------------------------- */
    public void decode(String query)
    {
        decodeTo(query,this,ENCODING,-1);
    }
    
    /* ----------------------------------------------------------------- */
    public void decode(String query,Charset charset)
    {
        decodeTo(query,this,charset,-1);
    }
    
    /* -------------------------------------------------------------- */
    /** Encode Hashtable with % encoding.
     */
    public String encode()
    {
        return encode(ENCODING,false);
    }
    
    /* -------------------------------------------------------------- */
    /** Encode Hashtable with % encoding.
     */
    public String encode(Charset charset)
    {
        return encode(charset,false);
    }
    
    /* -------------------------------------------------------------- */
    /** Encode Hashtable with % encoding.
     * @param equalsForNullValue if True, then an '=' is always used, even
     * for parameters without a value. e.g. "blah?a=&b=&c=".
     */
    public synchronized String encode(Charset charset, boolean equalsForNullValue)
    {
        return encode(this,charset,equalsForNullValue);
    }
    
    /* -------------------------------------------------------------- */
    /** Encode Hashtable with % encoding.
     * @param equalsForNullValue if True, then an '=' is always used, even
     * for parameters without a value. e.g. "blah?a=&b=&c=".
     */
    public static String encode(MultiMap<String> map, Charset charset, boolean equalsForNullValue)
    {
        if (charset==null)
            charset=ENCODING;

        StringBuilder result = new StringBuilder(128);

        boolean delim = false;
        for(Map.Entry<String, List<String>> entry: map.entrySet())
        {
            String key = entry.getKey().toString();
            List<String> list = entry.getValue();
            int s=list.size();
            
            if (delim)
            {
                result.append('&');
            }

            if (s==0)
            {
                result.append(encodeString(key,charset));
                if(equalsForNullValue)
                    result.append('=');
            }
            else
            {
                for (int i=0;i<s;i++)
                {
                    if (i>0)
                        result.append('&');
                    String val=list.get(i);
                    result.append(encodeString(key,charset));

                    if (val!=null)
                    {
                        String str=val.toString();
                        if (str.length()>0)
                        {
                            result.append('=');
                            result.append(encodeString(str,charset));
                        }
                        else if (equalsForNullValue)
                            result.append('=');
                    }
                    else if (equalsForNullValue)
                        result.append('=');
                }
            }
            delim = true;
        }
        return result.toString();
    }

    /* -------------------------------------------------------------- */
    /** Decoded parameters to Map.
     * @param content the string containing the encoded parameters
     */
    public static void decodeTo(String content, MultiMap<String> map, String charset, int maxKeys)
    {
        decodeTo(content,map,charset==null?null:Charset.forName(charset),maxKeys);
    }
    
    /* -------------------------------------------------------------- */
    /** Decoded parameters to Map.
     * @param content the string containing the encoded parameters
     */
    public static void decodeTo(String content, MultiMap<String> map, Charset charset, int maxKeys)
    {
        if (charset==null)
            charset=ENCODING;

        synchronized(map)
        {
            String key = null;
            String value = null;
            int mark=-1;
            boolean encoded=false;
            for (int i=0;i<content.length();i++)
            {
                char c = content.charAt(i);
                switch (c)
                {
                  case '&':
                      int l=i-mark-1;
                      value = l==0?"":
                          (encoded?decodeString(content,mark+1,l,charset):content.substring(mark+1,i));
                      mark=i;
                      encoded=false;
                      if (key != null)
                      {
                          map.add(key,value);
                      }
                      else if (value!=null&&value.length()>0)
                      {
                          map.add(value,"");
                      }
                      key = null;
                      value=null;
                      if (maxKeys>0 && map.size()>maxKeys)
                          throw new IllegalStateException("Form too many keys");
                      break;
                  case '=':
                      if (key!=null)
                          break;
                      key = encoded?decodeString(content,mark+1,i-mark-1,charset):content.substring(mark+1,i);
                      mark=i;
                      encoded=false;
                      break;
                  case '+':
                      encoded=true;
                      break;
                  case '%':
                      encoded=true;
                      break;
                }                
            }
            
            if (key != null)
            {
                int l=content.length()-mark-1;
                value = l==0?"":(encoded?decodeString(content,mark+1,l,charset):content.substring(mark+1));
                map.add(key,value);
            }
            else if (mark<content.length())
            {
                key = encoded
                    ?decodeString(content,mark+1,content.length()-mark-1,charset)
                    :content.substring(mark+1);
                if (key != null && key.length() > 0)
                {
                    map.add(key,"");
                }
            }
        }
    }

    /* -------------------------------------------------------------- */
    /** Decoded parameters to Map.
     * @param raw the byte[] containing the encoded parameters
     * @param offset the offset within raw to decode from
     * @param length the length of the section to decode
     * @param map the {@link MultiMap} to populate
     * @param buffer the buffer to decode into
     */
    public static void decodeUtf8To(byte[] raw,int offset, int length, MultiMap<String> map)
    {
        Utf8StringBuilder buffer = new Utf8StringBuilder();
        synchronized(map)
        {
            String key = null;
            String value = null;

            int end=offset+length;
            for (int i=offset;i<end;i++)
            {
                byte b=raw[i];
                try
                {
                    switch ((char)(0xff&b))
                    {
                        case '&':
                            value = buffer.length()==0?"":buffer.toString();
                            buffer.reset();
                            if (key != null)
                            {
                                map.add(key,value);
                            }
                            else if (value!=null&&value.length()>0)
                            {
                                map.add(value,"");
                            }
                            key = null;
                            value=null;
                            break;

                        case '=':
                            if (key!=null)
                            {
                                buffer.append(b);
                                break;
                            }
                            key = buffer.toString();
                            buffer.reset();
                            break;

                        case '+':
                            buffer.append((byte)' ');
                            break;

                        case '%':
                            if (i+2<end)
                            {
                                if ('u'==raw[i+1])
                                {
                                    i++;
                                    if (i+4<end)
                                        buffer.getStringBuilder().append(Character.toChars((convertHexDigit(raw[++i])<<12) +(convertHexDigit(raw[++i])<<8) + (convertHexDigit(raw[++i])<<4) +convertHexDigit(raw[++i])));
                                    else
                                    {
                                        buffer.getStringBuilder().append(Utf8Appendable.REPLACEMENT);
                                        i=end;
                                    }
                                }
                                else
                                    buffer.append((byte)((convertHexDigit(raw[++i])<<4) + convertHexDigit(raw[++i])));
                            }
                            else
                            {
                                buffer.getStringBuilder().append(Utf8Appendable.REPLACEMENT);
                                i=end;
                            }
                            break;
                            
                        default:
                            buffer.append(b);
                            break;
                    }
                }
                catch(NotUtf8Exception e)
                {
                    LOG.warn(e.toString());
                    LOG.debug(e);
                }
            }
            
            if (key != null)
            {
                value = buffer.length()==0?"":buffer.toReplacedString();
                buffer.reset();
                map.add(key,value);
            }
            else if (buffer.length()>0)
            {
                map.add(buffer.toReplacedString(),"");
            }
        }
    }

    /* -------------------------------------------------------------- */
    /** Decoded parameters to Map.
     * @param in InputSteam to read
     * @param map MultiMap to add parameters to
     * @param maxLength maximum number of keys to read or -1 for no limit
     */
    public static void decode88591To(InputStream in, MultiMap<String> map, int maxLength, int maxKeys)
    throws IOException
    {
        synchronized(map)
        {
            StringBuffer buffer = new StringBuffer();
            String key = null;
            String value = null;
            
            int b;

            int totalLength=0;
            while ((b=in.read())>=0)
            {
                switch ((char) b)
                {
                    case '&':
                        value = buffer.length()==0?"":buffer.toString();
                        buffer.setLength(0);
                        if (key != null)
                        {
                            map.add(key,value);
                        }
                        else if (value!=null&&value.length()>0)
                        {
                            map.add(value,"");
                        }
                        key = null;
                        value=null;
                        if (maxKeys>0 && map.size()>maxKeys)
                            throw new IllegalStateException("Form too many keys");
                        break;
                        
                    case '=':
                        if (key!=null)
                        {
                            buffer.append((char)b);
                            break;
                        }
                        key = buffer.toString();
                        buffer.setLength(0);
                        break;
                        
                    case '+':
                        buffer.append(' ');
                        break;
                        
                    case '%':
                        int code0=in.read();
                        if ('u'==code0)
                        {
                            int code1=in.read();
                            if (code1>=0)
                            {
                                int code2=in.read();
                                if (code2>=0)
                                {
                                    int code3=in.read();
                                    if (code3>=0)
                                        buffer.append(Character.toChars((convertHexDigit(code0)<<12)+(convertHexDigit(code1)<<8)+(convertHexDigit(code2)<<4)+convertHexDigit(code3)));
                                }
                            }
                        }
                        else if (code0>=0)
                        {
                            int code1=in.read();
                            if (code1>=0)
                                buffer.append((char)((convertHexDigit(code0)<<4)+convertHexDigit(code1)));
                        }
                        break;
                     
                    default:
                        buffer.append((char)b);
                    break;
                }
                if (maxLength>=0 && (++totalLength > maxLength))
                    throw new IllegalStateException("Form too large");
            }
            
            if (key != null)
            {
                value = buffer.length()==0?"":buffer.toString();
                buffer.setLength(0);
                map.add(key,value);
            }
            else if (buffer.length()>0)
            {
                map.add(buffer.toString(), "");
            }
        }
    }
    
    /* -------------------------------------------------------------- */
    /** Decoded parameters to Map.
     * @param in InputSteam to read
     * @param map MultiMap to add parameters to
     * @param maxLength maximum number of keys to read or -1 for no limit
     */
    public static void decodeUtf8To(InputStream in, MultiMap<String> map, int maxLength, int maxKeys)
    throws IOException
    {
        synchronized(map)
        {
            Utf8StringBuilder buffer = new Utf8StringBuilder();
            String key = null;
            String value = null;
            
            int b;
            
            int totalLength=0;
            while ((b=in.read())>=0)
            {
                try
                {
                    switch ((char) b)
                    {
                        case '&':
                            value = buffer.length()==0?"":buffer.toString();
                            buffer.reset();
                            if (key != null)
                            {
                                map.add(key,value);
                            }
                            else if (value!=null&&value.length()>0)
                            {
                                map.add(value,"");
                            }
                            key = null;
                            value=null;
                            if (maxKeys>0 && map.size()>maxKeys)
                                throw new IllegalStateException("Form too many keys");
                            break;

                        case '=':
                            if (key!=null)
                            {
                                buffer.append((byte)b);
                                break;
                            }
                            key = buffer.toString();
                            buffer.reset();
                            break;

                        case '+':
                            buffer.append((byte)' ');
                            break;

                        case '%':
                            int code0=in.read();
                            if ('u'==code0)
                            {
                                int code1=in.read();
                                if (code1>=0)
                                {
                                    int code2=in.read();
                                    if (code2>=0)
                                    {
                                        int code3=in.read();
                                        if (code3>=0)
                                            buffer.getStringBuilder().append(Character.toChars((convertHexDigit(code0)<<12)+(convertHexDigit(code1)<<8)+(convertHexDigit(code2)<<4)+convertHexDigit(code3)));
                                    }
                                }
                            }
                            else if (code0>=0)
                            {
                                int code1=in.read();
                                if (code1>=0)
                                    buffer.append((byte)((convertHexDigit(code0)<<4)+convertHexDigit(code1)));
                            }
                            break;
                          
                        default:
                            buffer.append((byte)b);
                            break;
                    }
                }
                catch(NotUtf8Exception e)
                {
                    LOG.warn(e.toString());
                    LOG.debug(e);
                }
                if (maxLength>=0 && (++totalLength > maxLength))
                    throw new IllegalStateException("Form too large");
            }
            
            if (key != null)
            {
                value = buffer.length()==0?"":buffer.toString();
                buffer.reset();
                map.add(key,value);
            }
            else if (buffer.length()>0)
            {
                map.add(buffer.toString(), "");
            }
        }
    }
    
    /* -------------------------------------------------------------- */
    public static void decodeUtf16To(InputStream in, MultiMap<String> map, int maxLength, int maxKeys) throws IOException
    {
        InputStreamReader input = new InputStreamReader(in,StringUtil.__UTF16);
        StringWriter buf = new StringWriter(8192);
        IO.copy(input,buf,maxLength);
        
        decodeTo(buf.getBuffer().toString(),map,StringUtil.__UTF16,maxKeys);
    }

    /* -------------------------------------------------------------- */
    /** Decoded parameters to Map.
     * @param in the stream containing the encoded parameters
     */
    public static void decodeTo(InputStream in, MultiMap<String> map, String charset, int maxLength, int maxKeys)
    throws IOException
    {
        if (charset==null)
        {
            if (ENCODING==StringUtil.__UTF8_CHARSET)
                decodeUtf8To(in,map,maxLength,maxKeys);
            else
                decodeTo(in,map,ENCODING,maxLength,maxKeys);
        }
        else if (StringUtil.__UTF8.equalsIgnoreCase(charset))
            decodeUtf8To(in,map,maxLength,maxKeys);
        else if (StringUtil.__ISO_8859_1.equalsIgnoreCase(charset))
            decode88591To(in,map,maxLength,maxKeys);
        else if (StringUtil.__UTF16.equalsIgnoreCase(charset))
            decodeUtf16To(in,map,maxLength,maxKeys);
        else
            decodeTo(in,map,Charset.forName(charset),maxLength,maxKeys);
    }
    
    /* -------------------------------------------------------------- */
    /** Decoded parameters to Map.
     * @param in the stream containing the encoded parameters
     */
    public static void decodeTo(InputStream in, MultiMap<String> map, Charset charset, int maxLength, int maxKeys)
    throws IOException
    {
        //no charset present, use the configured default
        if (charset==null) 
           charset=ENCODING;
            
        if (StringUtil.__UTF8_CHARSET.equals(charset))
        {
            decodeUtf8To(in,map,maxLength,maxKeys);
            return;
        }
        
        if (StringUtil.__ISO_8859_1_CHARSET.equals(charset))
        {
            decode88591To(in,map,maxLength,maxKeys);
            return;
        }

        if (StringUtil.__UTF16_CHARSET.equals(charset)) // Should be all 2 byte encodings
        {
            decodeUtf16To(in,map,maxLength,maxKeys);
            return;
        }

        synchronized(map)
        {
            String key = null;
            String value = null;
            
            int c;
            
            int totalLength = 0;
            ByteArrayOutputStream2 output = new ByteArrayOutputStream2();
            
            int size=0;
            
            while ((c=in.read())>0)
            {
                switch ((char) c)
                {
                    case '&':
                        size=output.size();
                        value = size==0?"":output.toString(charset);
                        output.setCount(0);
                        if (key != null)
                        {
                            map.add(key,value);
                        }
                        else if (value!=null&&value.length()>0)
                        {
                            map.add(value,"");
                        }
                        key = null;
                        value=null;
                        if (maxKeys>0 && map.size()>maxKeys)
                            throw new IllegalStateException("Form too many keys");
                        break;
                    case '=':
                        if (key!=null)
                        {
                            output.write(c);
                            break;
                        }
                        size=output.size();
                        key = size==0?"":output.toString(charset);
                        output.setCount(0);
                        break;
                    case '+':
                        output.write(' ');
                        break;
                    case '%':
                        int code0=in.read();
                        if ('u'==code0)
                        {
                            int code1=in.read();
                            if (code1>=0)
                            {
                                int code2=in.read();
                                if (code2>=0)
                                {
                                    int code3=in.read();
                                    if (code3>=0)
                                        output.write(new String(Character.toChars((convertHexDigit(code0)<<12)+(convertHexDigit(code1)<<8)+(convertHexDigit(code2)<<4)+convertHexDigit(code3))).getBytes(charset));
                                }
                            }
                            
                        }
                        else if (code0>=0)
                        {
                            int code1=in.read();
                            if (code1>=0)
                                output.write((convertHexDigit(code0)<<4)+convertHexDigit(code1));
                        }
                        break;
                    default:
                        output.write(c);
                    break;
                }
                
                totalLength++;
                if (maxLength>=0 && totalLength > maxLength)
                    throw new IllegalStateException("Form too large");
            }

            size=output.size();
            if (key != null)
            {
                value = size==0?"":output.toString(charset);
                output.setCount(0);
                map.add(key,value);
            }
            else if (size>0)
                map.add(output.toString(charset),"");
        }
    }
    
    /* -------------------------------------------------------------- */
    /** Decode String with % encoding.
     * This method makes the assumption that the majority of calls
     * will need no decoding.
     */
    public static String decodeString(String encoded,int offset,int length,Charset charset)
    {
        if (charset==null || StringUtil.__UTF8_CHARSET.equals(charset))
        {
            Utf8StringBuffer buffer=null;

            for (int i=0;i<length;i++)
            {
                char c = encoded.charAt(offset+i);
                if (c<0||c>0xff)
                {
                    if (buffer==null)
                    {
                        buffer=new Utf8StringBuffer(length);
                        buffer.getStringBuffer().append(encoded,offset,offset+i+1);
                    }
                    else
                        buffer.getStringBuffer().append(c);
                }
                else if (c=='+')
                {
                    if (buffer==null)
                    {
                        buffer=new Utf8StringBuffer(length);
                        buffer.getStringBuffer().append(encoded,offset,offset+i);
                    }
                    
                    buffer.getStringBuffer().append(' ');
                }
                else if (c=='%')
                {
                    if (buffer==null)
                    {
                        buffer=new Utf8StringBuffer(length);
                        buffer.getStringBuffer().append(encoded,offset,offset+i);
                    }
                    
                    if ((i+2)<length)
                    {
                        try
                        {
                            if ('u'==encoded.charAt(offset+i+1))
                            {
                                if((i+5)<length)
                                {
                                    int o=offset+i+2;
                                    i+=5;
                                    String unicode = new String(Character.toChars(TypeUtil.parseInt(encoded,o,4,16)));
                                    buffer.getStringBuffer().append(unicode); 
                                }
                                else
                                {
                                    i=length;
                                    buffer.getStringBuffer().append(Utf8Appendable.REPLACEMENT); 
                                }
                            }
                            else
                            {
                                int o=offset+i+1;
                                i+=2;
                                byte b=(byte)TypeUtil.parseInt(encoded,o,2,16);
                                buffer.append(b);
                            }
                        }
                        catch(NotUtf8Exception e)
                        {
                            LOG.warn(e.toString());
                            LOG.debug(e);
                        }
                        catch(NumberFormatException nfe)
                        {
                            LOG.debug(nfe);
                            buffer.getStringBuffer().append(Utf8Appendable.REPLACEMENT);  
                        }
                    }
                    else
                    {
                        buffer.getStringBuffer().append(Utf8Appendable.REPLACEMENT); 
                        i=length;
                    }
                }
                else if (buffer!=null)
                    buffer.getStringBuffer().append(c);
            }

            if (buffer==null)
            {
                if (offset==0 && encoded.length()==length)
                    return encoded;
                return encoded.substring(offset,offset+length);
            }

            return buffer.toReplacedString();
        }
        else
        {
            StringBuffer buffer=null;

            for (int i=0;i<length;i++)
            {
                char c = encoded.charAt(offset+i);
                if (c<0||c>0xff)
                {
                    if (buffer==null)
                    {
                        buffer=new StringBuffer(length);
                        buffer.append(encoded,offset,offset+i+1);
                    }
                    else
                        buffer.append(c);
                }
                else if (c=='+')
                {
                    if (buffer==null)
                    {
                        buffer=new StringBuffer(length);
                        buffer.append(encoded,offset,offset+i);
                    }

                    buffer.append(' ');
                }
                else if (c=='%')
                {
                    if (buffer==null)
                    {
                        buffer=new StringBuffer(length);
                        buffer.append(encoded,offset,offset+i);
                    }

                    byte[] ba=new byte[length];
                    int n=0;
                    while(c>=0 && c<=0xff)
                    {
                        if (c=='%')
                        {   
                            if(i+2<length)
                            {
                                try
                                {
                                    if ('u'==encoded.charAt(offset+i+1))
                                    {
<<<<<<< HEAD
                                        int o=offset+i+2;
                                        i+=6;
                                        String unicode = new String(Character.toChars(TypeUtil.parseInt(encoded,o,4,16)));
                                        byte[] reencoded = unicode.getBytes(charset);
                                        System.arraycopy(reencoded,0,ba,n,reencoded.length);
                                        n+=reencoded.length;
=======
                                        if ('u'==encoded.charAt(offset+i+1))
                                        {
                                            if (i+6<length)
                                            {
                                                int o=offset+i+2;
                                                i+=6;
                                                String unicode = new String(Character.toChars(TypeUtil.parseInt(encoded,o,4,16)));
                                                byte[] reencoded = unicode.getBytes(charset);
                                                System.arraycopy(reencoded,0,ba,n,reencoded.length);
                                                n+=reencoded.length;
                                            }
                                            else
                                            {
                                                ba[n++] = (byte)'?';
                                                i=length;
                                            }
                                        }
                                        else
                                        {
                                            int o=offset+i+1;
                                            i+=3;
                                            ba[n]=(byte)TypeUtil.parseInt(encoded,o,2,16);
                                            n++;
                                        }
>>>>>>> e8de7bd9
                                    }
                                    else
                                    {
                                        int o=offset+i+1;
                                        i+=3;
                                        ba[n]=(byte)TypeUtil.parseInt(encoded,o,2,16);
                                        n++;
                                    }
                                }
<<<<<<< HEAD
                                catch(NumberFormatException nfe)
                                {   
                                    LOG.ignore(nfe);
                                    ba[n++] = (byte)'?';
=======
                                else
                                {
                                    ba[n++] = (byte)'?';
                                    i=length;
>>>>>>> e8de7bd9
                                }
                            }
                            else
                            {
                                ba[n++] = (byte)'%';
                                i++;
                            }
                        }
                        else if (c=='+')
                        {
                            ba[n++]=(byte)' ';
                            i++;
                        }
                        else
                        {
                            ba[n++]=(byte)c;
                            i++;
                        }

                        if (i>=length)
                            break;
                        c = encoded.charAt(offset+i);
                    }

                    i--;
                    buffer.append(new String(ba,0,n,charset));

                }
                else if (buffer!=null)
                    buffer.append(c);
            }

            if (buffer==null)
            {
                if (offset==0 && encoded.length()==length)
                    return encoded;
                return encoded.substring(offset,offset+length);
            }

            return buffer.toString();
        }

    }
    
    /* ------------------------------------------------------------ */
    /** Perform URL encoding.
     * @param string 
     * @return encoded string.
     */
    public static String encodeString(String string)
    {
        return encodeString(string,ENCODING);
    }
    
    /* ------------------------------------------------------------ */
    /** Perform URL encoding.
     * @param string 
     * @return encoded string.
     */
    public static String encodeString(String string,Charset charset)
    {
        if (charset==null)
            charset=ENCODING;
        byte[] bytes=null;
        bytes=string.getBytes(charset);
        
        int len=bytes.length;
        byte[] encoded= new byte[bytes.length*3];
        int n=0;
        boolean noEncode=true;
        
        for (int i=0;i<len;i++)
        {
            byte b = bytes[i];
            
            if (b==' ')
            {
                noEncode=false;
                encoded[n++]=(byte)'+';
            }
            else if (b>='a' && b<='z' ||
                     b>='A' && b<='Z' ||
                     b>='0' && b<='9')
            {
                encoded[n++]=b;
            }
            else
            {
                noEncode=false;
                encoded[n++]=(byte)'%';
                byte nibble= (byte) ((b&0xf0)>>4);
                if (nibble>=10)
                    encoded[n++]=(byte)('A'+nibble-10);
                else
                    encoded[n++]=(byte)('0'+nibble);
                nibble= (byte) (b&0xf);
                if (nibble>=10)
                    encoded[n++]=(byte)('A'+nibble-10);
                else
                    encoded[n++]=(byte)('0'+nibble);
            }
        }

        if (noEncode)
            return string;
        
        return new String(encoded,0,n,charset);
    }


    /* ------------------------------------------------------------ */
    /** 
     */
    @Override
    public Object clone()
    {
        return new UrlEncoded(this);
    }
}<|MERGE_RESOLUTION|>--- conflicted
+++ resolved
@@ -870,65 +870,39 @@
                                 {
                                     if ('u'==encoded.charAt(offset+i+1))
                                     {
-<<<<<<< HEAD
+                                            if (i+6<length)
+                                            {
                                         int o=offset+i+2;
                                         i+=6;
                                         String unicode = new String(Character.toChars(TypeUtil.parseInt(encoded,o,4,16)));
                                         byte[] reencoded = unicode.getBytes(charset);
                                         System.arraycopy(reencoded,0,ba,n,reencoded.length);
                                         n+=reencoded.length;
-=======
-                                        if ('u'==encoded.charAt(offset+i+1))
-                                        {
-                                            if (i+6<length)
-                                            {
-                                                int o=offset+i+2;
-                                                i+=6;
-                                                String unicode = new String(Character.toChars(TypeUtil.parseInt(encoded,o,4,16)));
-                                                byte[] reencoded = unicode.getBytes(charset);
-                                                System.arraycopy(reencoded,0,ba,n,reencoded.length);
-                                                n+=reencoded.length;
-                                            }
-                                            else
-                                            {
+                                    }
+                                    else
+                                    {
                                                 ba[n++] = (byte)'?';
                                                 i=length;
                                             }
                                         }
                                         else
                                         {
-                                            int o=offset+i+1;
-                                            i+=3;
-                                            ba[n]=(byte)TypeUtil.parseInt(encoded,o,2,16);
-                                            n++;
-                                        }
->>>>>>> e8de7bd9
-                                    }
-                                    else
-                                    {
                                         int o=offset+i+1;
                                         i+=3;
                                         ba[n]=(byte)TypeUtil.parseInt(encoded,o,2,16);
                                         n++;
                                     }
                                 }
-<<<<<<< HEAD
                                 catch(NumberFormatException nfe)
                                 {   
                                     LOG.ignore(nfe);
                                     ba[n++] = (byte)'?';
-=======
-                                else
-                                {
+                                }
+                            }
+                            else
+                            {
                                     ba[n++] = (byte)'?';
                                     i=length;
->>>>>>> e8de7bd9
-                                }
-                            }
-                            else
-                            {
-                                ba[n++] = (byte)'%';
-                                i++;
                             }
                         }
                         else if (c=='+')
