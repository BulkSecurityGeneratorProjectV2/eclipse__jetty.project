//
//  ========================================================================
//  Copyright (c) 1995-2018 Mort Bay Consulting Pty. Ltd.
//  ------------------------------------------------------------------------
//  All rights reserved. This program and the accompanying materials
//  are made available under the terms of the Eclipse Public License v1.0
//  and Apache License v2.0 which accompanies this distribution.
//
//      The Eclipse Public License is available at
//      http://www.eclipse.org/legal/epl-v10.html
//
//      The Apache License v2.0 is available at
//      http://www.opensource.org/licenses/apache2.0.php
//
//  You may elect to redistribute this code under either of these licenses.
//  ========================================================================
//

package org.eclipse.jetty.util.component;

import java.io.IOException;
import java.util.ArrayList;
import java.util.Arrays;
import java.util.Collection;
import java.util.Collections;
import java.util.HashSet;
import java.util.List;
import java.util.Set;
import java.util.concurrent.CopyOnWriteArrayList;

import org.eclipse.jetty.util.MultiException;
import org.eclipse.jetty.util.annotation.ManagedObject;
import org.eclipse.jetty.util.annotation.ManagedOperation;
import org.eclipse.jetty.util.log.Log;
import org.eclipse.jetty.util.log.Logger;

/**
 * A ContainerLifeCycle is an {@link LifeCycle} implementation for a collection of contained beans.
 * <p>
 * Beans can be added to the ContainerLifeCycle either as managed beans or as unmanaged beans.
 * A managed bean is started, stopped and destroyed with the aggregate.
 * An unmanaged bean is associated with the aggregate for the purposes of {@link #dump()}, but its
 * lifecycle must be managed externally.
 * <p>
 * When a {@link LifeCycle} bean is added without a managed state being specified the state is
 * determined heuristically:
 * <ul>
 *   <li>If the added bean is running, it will be added as an unmanaged bean.</li>
 *   <li>If the added bean is !running and the container is !running, it will be added as an AUTO bean (see below).</li>
 *   <li>If the added bean is !running and the container is starting, it will be added as a managed bean
 *   and will be started (this handles the frequent case of new beans added during calls to doStart).</li>
 *   <li>If the added bean is !running and the container is started, it will be added as an unmanaged bean.</li>
 * </ul>
 * When the container is started, then all contained managed beans will also be started.
 * Any contained AUTO beans will be check for their status and if already started will be switched unmanaged beans,
 * else they will be started and switched to managed beans.
 * Beans added after a container is started are not started and their state needs to be explicitly managed.
 * <p>
 * When stopping the container, a contained bean will be stopped by this aggregate only if it
 * is started by this aggregate.
 * <p>
 * The methods {@link #addBean(Object, boolean)}, {@link #manage(Object)} and {@link #unmanage(Object)} can be used to
 * explicitly control the life cycle relationship.
 * <p>
 * If adding a bean that is shared between multiple {@link ContainerLifeCycle} instances, then it should be started
 * before being added, so it is unmanaged, or the API must be used to explicitly set it as unmanaged.
 * <p>
 * This class also provides utility methods to dump deep structures of objects.
 * In the dump, the following symbols are used to indicate the type of contained object:
 * <pre>
 * SomeContainerLifeCycleInstance
 *   +- contained POJO instance
 *   += contained MANAGED object, started and stopped with this instance
 *   +~ referenced UNMANAGED object, with separate lifecycle
 *   +? referenced AUTO object that could become MANAGED or UNMANAGED.
 * </pre>
 */
@ManagedObject("Implementation of Container and LifeCycle")
public class ContainerLifeCycle extends AbstractLifeCycle implements Container, Destroyable, Dumpable
{
    private static final Logger LOG = Log.getLogger(ContainerLifeCycle.class);
    private final List<Bean> _beans = new CopyOnWriteArrayList<>();
    private final List<Container.Listener> _listeners = new CopyOnWriteArrayList<>();
    private boolean _doStarted;
    private boolean _destroyed;

    /**
     * Starts the managed lifecycle beans in the order they were added.
     */
    @Override
    protected void doStart() throws Exception
    {
        if (_destroyed)
            throw new IllegalStateException("Destroyed container cannot be restarted");

        // indicate that we are started, so that addBean will start other beans added.
        _doStarted = true;

        // start our managed and auto beans
        for (Bean b : _beans)
        {
            if (b._bean instanceof LifeCycle)
            {
                LifeCycle l = (LifeCycle)b._bean;
                switch(b._managed)
                {
                    case MANAGED:
                        if (!l.isRunning())
                            start(l);
                        break;
                        
                    case AUTO:
                        if (l.isRunning())
                            unmanage(b);
                        else
                        {
                            manage(b);
                            start(l);
                        }
                        break;
                        
                    default:
                        break;
                }
            }
        }

        super.doStart();
    }

    /**
     * Starts the given lifecycle.
     *
     * @param l the lifecycle to start
     * @throws Exception if unable to start lifecycle
     */
    protected void start(LifeCycle l) throws Exception
    {
        l.start();
    }
    
    /**
     * Stops the given lifecycle.
     *
     * @param l the lifecycle to stop
     * @throws Exception if unable to stop the lifecycle
     */
    protected void stop(LifeCycle l) throws Exception
    {
        l.stop();
    }

    /**
     * Stops the managed lifecycle beans in the reverse order they were added.
     */
    @Override
    protected void doStop() throws Exception
    {
        _doStarted = false;
        super.doStop();
        List<Bean> reverse = new ArrayList<>(_beans);
        Collections.reverse(reverse);
        MultiException mex = new MultiException();
        for (Bean b : reverse)
        {
            if (b._managed==Managed.MANAGED && b._bean instanceof LifeCycle)
            {
                LifeCycle l = (LifeCycle)b._bean;
                try
                {
                    stop(l);
                }
                catch (Throwable th)
                {
                    mex.add(th);
                }
            }
        }
        mex.ifExceptionThrow();
    }

    /**
     * Destroys the managed Destroyable beans in the reverse order they were added.
     */
    @Override
    public void destroy()
    {
        _destroyed = true;
        List<Bean> reverse = new ArrayList<>(_beans);
        Collections.reverse(reverse);
        for (Bean b : reverse)
        {
            if (b._bean instanceof Destroyable && (b._managed==Managed.MANAGED || b._managed==Managed.POJO))
            {
                Destroyable d = (Destroyable)b._bean;
                try
                {
                    d.destroy();
                }
                catch(Throwable th)
                {
                    LOG.warn(th);
                }
            }
        }
        _beans.clear();
    }

    /**
     * @param bean the bean to test
     * @return whether this aggregate contains the bean
     */
    public boolean contains(Object bean)
    {
        for (Bean b : _beans)
            if (b._bean == bean)
                return true;
        return false;
    }

    /**
     * @param bean the bean to test
     * @return whether this aggregate contains and manages the bean
     */
    @Override
    public boolean isManaged(Object bean)
    {
        for (Bean b : _beans)
            if (b._bean == bean)
                return b.isManaged();
        return false;
    }

    /**
     * @param bean the bean to test
     * @return whether this aggregate contains the bean in auto state
     */
    public boolean isAuto(Object bean)
    {
        for (Bean b : _beans)
            if (b._bean == bean)
                return b._managed==Managed.AUTO;
        return false;
    }

    /**
     * @param bean the bean to test
     * @return whether this aggregate contains the bean in auto state
     */
    public boolean isUnmanaged(Object bean)
    {
        for (Bean b : _beans)
            if (b._bean == bean)
                return b._managed==Managed.UNMANAGED;
        return false;
    }

    /**
     * Adds the given bean, detecting whether to manage it or not.
     * If the bean is a {@link LifeCycle}, then it will be managed if it is not
     * already started and not managed if it is already started.
     * The {@link #addBean(Object, boolean)}
     * method should be used if this is not correct, or the {@link #manage(Object)} and {@link #unmanage(Object)}
     * methods may be used after an add to change the status.
     *
     * @param o the bean object to add
     * @return true if the bean was added, false if it was already present
     */
    @Override
    public boolean addBean(Object o)
    {
        if (o instanceof LifeCycle)
        {
            LifeCycle l = (LifeCycle)o;
            return addBean(o,l.isRunning()?Managed.UNMANAGED:Managed.AUTO);
        }

        return addBean(o,Managed.POJO);
    }

    /**
     * Adds the given bean, explicitly managing it or not.
     *
     * @param o       The bean object to add
     * @param managed whether to managed the lifecycle of the bean
     * @return true if the bean was added, false if it was already present
     */
    @Override
    public boolean addBean(Object o, boolean managed)
    {
        if (o instanceof LifeCycle)
            return addBean(o,managed?Managed.MANAGED:Managed.UNMANAGED);
        return addBean(o,managed?Managed.POJO:Managed.UNMANAGED);
    }

    public boolean addBean(Object o, Managed managed)
    {
        if (o==null || contains(o))
            return false;

        Bean new_bean = new Bean(o);

        // if the bean is a Listener
        if (o instanceof Container.Listener)
            addEventListener((Container.Listener)o);

        // Add the bean
        _beans.add(new_bean);

        // Tell existing listeners about the new bean
        for (Container.Listener l:_listeners)
            l.beanAdded(this,o);

        try
        {
            switch (managed)
            {
                case UNMANAGED:
                    unmanage(new_bean);
                    break;

                case MANAGED:
                    manage(new_bean);

                    if (isStarting() && _doStarted)
                    {
                        LifeCycle l = (LifeCycle)o;
                        if (!l.isRunning())
                            start(l);
                    }
                    break;

                case AUTO:
                    if (o instanceof LifeCycle)
                    {
                        LifeCycle l = (LifeCycle)o;
                        if (isStarting())
                        {
                            if (l.isRunning())
                                unmanage(new_bean);
                            else if (_doStarted)
                            {
                                manage(new_bean);
                                start(l);
                            }
                            else
                                new_bean._managed=Managed.AUTO;      
                        }
                        else if (isStarted())
                            unmanage(new_bean);
                        else
                            new_bean._managed=Managed.AUTO;
                    }
                    else
                        new_bean._managed=Managed.POJO;
                    break;

                case POJO:
                    new_bean._managed=Managed.POJO;
            }
        }
        catch (RuntimeException | Error e)
        {
            throw e;
        }
        catch (Exception e)
        {
            throw new RuntimeException(e);
        }

        if (LOG.isDebugEnabled())
            LOG.debug("{} added {}",this,new_bean);

        return true;
    }

    /**
     * Adds a managed lifecycle.
     * <p>This is a convenience method that uses addBean(lifecycle,true)
     * and then ensures that the added bean is started iff this container
     * is running.  Exception from nested calls to start are caught and 
     * wrapped as RuntimeExceptions
     * @param lifecycle the managed lifecycle to add
     */
    public void addManaged(LifeCycle lifecycle)
    {
        addBean(lifecycle,true);
        try
        {
            if (isRunning() && !lifecycle.isRunning())
                start(lifecycle);
        }
        catch (RuntimeException | Error e)
        {
            throw e;
        }
        catch (Exception e)
        {
            throw new RuntimeException(e);
        }
    }

    @Override
    public void addEventListener(Container.Listener listener)
    {
        if (_listeners.contains(listener))
            return;
        
        _listeners.add(listener);

        // tell it about existing beans
        for (Bean b:_beans)
        {
            listener.beanAdded(this,b._bean);

            // handle inheritance
            if (listener instanceof InheritedListener && b.isManaged() && b._bean instanceof Container)
            {
                if (b._bean instanceof ContainerLifeCycle)
                     ((ContainerLifeCycle)b._bean).addBean(listener, false);
                 else
                     ((Container)b._bean).addBean(listener);
            }
        }
    }

    /**
     * Manages a bean already contained by this aggregate, so that it is started/stopped/destroyed with this
     * aggregate.
     *
     * @param bean The bean to manage (must already have been added).
     */
    @Override
    public void manage(Object bean)
    {
        for (Bean b : _beans)
        {
            if (b._bean == bean)
            {
                manage(b);
                return;
            }
        }
        throw new IllegalArgumentException("Unknown bean " + bean);
    }

    private void manage(Bean bean)
    {
        if (bean._managed!=Managed.MANAGED)
        {
            bean._managed=Managed.MANAGED;

            if (bean._bean instanceof Container)
            {
                for (Container.Listener l:_listeners)
                {
                    if (l instanceof InheritedListener)
                    {
                        if (bean._bean instanceof ContainerLifeCycle)
                            ((ContainerLifeCycle)bean._bean).addBean(l,false);
                        else
                            ((Container)bean._bean).addBean(l);
                    }
                }
            }

            if (bean._bean instanceof AbstractLifeCycle)
            {
                ((AbstractLifeCycle)bean._bean).setStopTimeout(getStopTimeout());
            }
        }
    }

    /**
     * Unmanages a bean already contained by this aggregate, so that it is not started/stopped/destroyed with this
     * aggregate.
     *
     * @param bean The bean to unmanage (must already have been added).
     */
    @Override
    public void unmanage(Object bean)
    {
        for (Bean b : _beans)
        {
            if (b._bean == bean)
            {
                unmanage(b);
                return;
            }
        }
        throw new IllegalArgumentException("Unknown bean " + bean);
    }

    private void unmanage(Bean bean)
    {
        if (bean._managed!=Managed.UNMANAGED)
        {
            if (bean._managed==Managed.MANAGED && bean._bean instanceof Container)
            {
                for (Container.Listener l:_listeners)
                {
                    if (l instanceof InheritedListener)
                        ((Container)bean._bean).removeBean(l);
                }
            }
            bean._managed=Managed.UNMANAGED;
        }
    }

    @Override
    public Collection<Object> getBeans()
    {
        return getBeans(Object.class);
    }

    public void setBeans(Collection<Object> beans)
    {
        for (Object bean : beans)
            addBean(bean);
    }

    @Override
    public <T> Collection<T> getBeans(Class<T> clazz)
    {
        ArrayList<T> beans = new ArrayList<>();
        for (Bean b : _beans)
        {
            if (clazz.isInstance(b._bean))
                beans.add(clazz.cast(b._bean));
        }
        return beans;
    }

    @Override
    public <T> T getBean(Class<T> clazz)
    {
        for (Bean b : _beans)
        {
            if (clazz.isInstance(b._bean))
                return clazz.cast(b._bean);
        }
        return null;
    }

    /**
     * Removes all bean
     */
    public void removeBeans()
    {
        ArrayList<Bean> beans= new ArrayList<>(_beans);
        for (Bean b : beans)
            remove(b);
    }

    private Bean getBean(Object o)
    {
        for (Bean b : _beans)
        {
            if (b._bean == o)
                return b;
        }
        return null;
    }

    @Override
    public boolean removeBean(Object o)
    {
        Bean b=getBean(o);
        return b!=null && remove(b);
    }

    private boolean remove(Bean bean)
    {
        if (_beans.remove(bean))
        {
            boolean wasManaged = bean.isManaged();
            
            unmanage(bean);

            for (Container.Listener l:_listeners)
                l.beanRemoved(this,bean._bean);

            if (bean._bean instanceof Container.Listener)
                removeEventListener((Container.Listener)bean._bean);

            // stop managed beans
            if (wasManaged && bean._bean instanceof LifeCycle)
            {
                try
                {
                    stop((LifeCycle)bean._bean);
                }
                catch(RuntimeException | Error e)
                {
                    throw e;
                }
                catch (Exception e)
                {
                    throw new RuntimeException(e);
                }
            }
            return true;
        }
        return false;
    }

    @Override
    public void removeEventListener(Container.Listener listener)
    {
        if (_listeners.remove(listener))
        {
            // remove existing beans
            for (Bean b:_beans)
            {
                listener.beanRemoved(this,b._bean);

                if (listener instanceof InheritedListener && b.isManaged() && b._bean instanceof Container)
                    ((Container)b._bean).removeBean(listener);
            }
        }
    }

    @Override
    public void setStopTimeout(long stopTimeout)
    {
        super.setStopTimeout(stopTimeout);
        for (Bean bean : _beans)
        {
            if (bean.isManaged() && bean._bean instanceof AbstractLifeCycle)
                ((AbstractLifeCycle)bean._bean).setStopTimeout(stopTimeout);
        }
    }

    /**
     * Dumps to {@link System#err}.
     * @see #dump()
     */
    @ManagedOperation("Dump the object to stderr")
    public void dumpStdErr()
    {
        try
        {
            dump(System.err, "");
            System.err.println(Dumpable.KEY);
        }
        catch (IOException e)
        {
            LOG.warn(e);
        }
    }

    @Override
    @ManagedOperation("Dump the object to a string")
    public String dump()
    {
        return Dumpable.dump(this);
    }

    @Override
    public void dump(Appendable out, String indent) throws IOException
    {
        dumpBeans(out,indent);
    }

    /**
     * Dump this object to an Appendable with no indent.
     * @param out The appendable to dump to.
     * @throws IOException May be thrown by the Appendable
     */
    public void dump(Appendable out) throws IOException
    {
        dump(out, "");
    }

    /**
     * Dump just this object, but not it's children.  Typically used to
     * implement {@link #dump(Appendable, String)}
     * @param out The appendable to dump to
     * @throws IOException May be thrown by the Appendable
     */
    @Deprecated
    protected void dumpThis(Appendable out) throws IOException
    {
        out.append(String.valueOf(this)).append(" - ").append(getState()).append("\n");
    }

<<<<<<< HEAD
    public static void dumpObject(Appendable out, Object o) throws IOException
    {
        try
        {
            String s = String.valueOf(o).replace("\r\n","|").replace("\n","|");

            if (o instanceof LifeCycle)
                out.append(s).append(" - ").append((AbstractLifeCycle.getState((LifeCycle)o))).append("\n");
            else
                out.append(s).append("\n");
        }
        catch (Throwable th)
        {
            out.append(" => ").append(th.toString()).append('\n');
        }
    }
=======
>>>>>>> 15e1c73f

    /** Dump this object, it's contained beans and additional items to an Appendable
     * @param out The appendable to dump to
     * @param indent The indent to apply after any new lines
     * @param items Additional items to be dumped as contained.
     * @throws IOException May be thrown by the Appendable
     */
    protected void dumpBeans(Appendable out, String indent, Object... items) throws IOException
    {
        Dumpable.dumpObjects(out,indent,this, items);
    }

    @Deprecated
    public static void dump(Appendable out, String indent, Collection<?>... collections) throws IOException
    {
        if (collections.length == 0)
            return;
        int size = 0;
        for (Collection<?> c : collections)
            size += c.size();
        if (size == 0)
            return;

        int i = 0;
        for (Collection<?> c : collections)
        {
            for (Object o : c)
            {
                i++;
                out.append(indent).append(" +- ");
                Dumpable.dumpObjects(out,indent + (i<size ? " |  " : "    "), o);
            }
        }
    }

    enum Managed { POJO, MANAGED, UNMANAGED, AUTO }

    private static class Bean
    {
        private final Object _bean;
        private volatile Managed _managed = Managed.POJO;

        private Bean(Object b)
        {
            if (b==null)
                throw new NullPointerException();
            _bean = b;
        }

        public boolean isManaged()
        {
            return _managed==Managed.MANAGED;
        }

        public boolean isManageable()
        {
            switch(_managed)
            {
                case MANAGED:
                    return true;
                case AUTO:
                    return _bean instanceof LifeCycle && ((LifeCycle)_bean).isStopped();
                default:
                    return false;
            }
        }

        @Override
        public String toString()
        {
            return String.format("{%s,%s}", _bean, _managed);
        }
    }

    public void updateBean(Object oldBean, final Object newBean)
    {
        if (newBean!=oldBean)
        {
            if (oldBean!=null)
                removeBean(oldBean);
            if (newBean!=null)
                addBean(newBean);
        }
    }
    
    public void updateBean(Object oldBean, final Object newBean, boolean managed)
    {
        if (newBean!=oldBean)
        {
            if (oldBean!=null)
                removeBean(oldBean);
            if (newBean!=null)
                addBean(newBean,managed);
        }
    }

    public void updateBeans(Object[] oldBeans, final Object[] newBeans)
    {
        // remove oldChildren not in newChildren
        if (oldBeans!=null)
        {
            loop: for (Object o:oldBeans)
            {
                if (newBeans!=null)
                {
                    for (Object n:newBeans)
                        if (o==n)
                            continue loop;
                }
                removeBean(o);
            }
        }

        // add new beans not in old
        if (newBeans!=null)
        {
            loop: for (Object n:newBeans)
            {
                if (oldBeans!=null)
                {
                    for (Object o:oldBeans)
                        if (o==n)
                            continue loop;
                }
                addBean(n);
            }
        }
    }


    /**
     * @param clazz the class of the beans
     * @return the list of beans of the given class from the entire managed hierarchy
     * @param <T> the Bean type
     */
    @Override
    public <T> Collection<T> getContainedBeans(Class<T> clazz)
    {
        Set<T> beans = new HashSet<>();
        getContainedBeans(clazz, beans);
        return beans;
    }

    /**
     * @param clazz the class of the beans
     * @param <T> the Bean type
     * @param beans the collection to add beans of the given class from the entire managed hierarchy
     */
    protected <T> void getContainedBeans(Class<T> clazz, Collection<T> beans)
    {
        beans.addAll(getBeans(clazz));
        for (Container c : getBeans(Container.class))
        {
            Bean bean = getBean(c);
            if (bean!=null && bean.isManageable())
            {
                if (c instanceof ContainerLifeCycle)
                    ((ContainerLifeCycle)c).getContainedBeans(clazz, beans);
                else
                    beans.addAll(c.getContainedBeans(clazz));
            }
        }
    }
}<|MERGE_RESOLUTION|>--- conflicted
+++ resolved
@@ -20,7 +20,6 @@
 
 import java.io.IOException;
 import java.util.ArrayList;
-import java.util.Arrays;
 import java.util.Collection;
 import java.util.Collections;
 import java.util.HashSet;
@@ -684,25 +683,6 @@
         out.append(String.valueOf(this)).append(" - ").append(getState()).append("\n");
     }
 
-<<<<<<< HEAD
-    public static void dumpObject(Appendable out, Object o) throws IOException
-    {
-        try
-        {
-            String s = String.valueOf(o).replace("\r\n","|").replace("\n","|");
-
-            if (o instanceof LifeCycle)
-                out.append(s).append(" - ").append((AbstractLifeCycle.getState((LifeCycle)o))).append("\n");
-            else
-                out.append(s).append("\n");
-        }
-        catch (Throwable th)
-        {
-            out.append(" => ").append(th.toString()).append('\n');
-        }
-    }
-=======
->>>>>>> 15e1c73f
 
     /** Dump this object, it's contained beans and additional items to an Appendable
      * @param out The appendable to dump to
