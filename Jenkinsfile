#!groovy

pipeline {
  agent any
  // save some io during the build
  options { durabilityHint( 'PERFORMANCE_OPTIMIZED' ) }
  stages {
    stage( "Parallel Stage" ) {
      parallel {
        stage( "Build / Test - JDK11" ) {
          agent {
            node { label 'linux' }
          }
          steps {
            container( 'jetty-build' ) {
              timeout( time: 120, unit: 'MINUTES' ) {
<<<<<<< HEAD
                mavenBuild( "jdk11", "-T3 clean install -Premote-session-tests", "maven3", true ) // -Pautobahn
=======
                mavenBuild( "jdk8", "clean install -T3 -Premote-session-tests -Pgcloud", "maven3",
                            [[parserName: 'Maven'], [parserName: 'Java']])
>>>>>>> 213ac63d
                // Collect up the jacoco execution results (only on main build)
                jacoco inclusionPattern: '**/org/eclipse/jetty/**/*.class',
                       exclusionPattern: '' +
                               // build tools
                               '**/org/eclipse/jetty/ant/**' + ',**/org/eclipse/jetty/maven/**' +
                               ',**/org/eclipse/jetty/jspc/**' +
                               // example code / documentation
                               ',**/org/eclipse/jetty/embedded/**' + ',**/org/eclipse/jetty/asyncrest/**' +
                               ',**/org/eclipse/jetty/demo/**' +
                               // special environments / late integrations
                               ',**/org/eclipse/jetty/gcloud/**' + ',**/org/eclipse/jetty/infinispan/**' +
                               ',**/org/eclipse/jetty/osgi/**' + ',**/org/eclipse/jetty/spring/**' +
                               ',**/org/eclipse/jetty/http/spi/**' +
                               // test classes
                               ',**/org/eclipse/jetty/tests/**' + ',**/org/eclipse/jetty/test/**',
                       execPattern: '**/target/jacoco.exec',
                       classPattern: '**/target/classes',
                       sourcePattern: '**/src/main/java'
                warnings consoleParsers: [[parserName: 'Maven'], [parserName: 'Java']]
                junit testResults: '**/target/surefire-reports/*.xml,**/target/invoker-reports/TEST*.xml,**/target/autobahntestsuite-reports/*.xml'
              }
            }
          }
        }

<<<<<<< HEAD
=======
        stage("Build / Test - JDK11") {
          agent { node { label 'linux' } }
          steps {
            container( 'jetty-build' ) {
              timeout( time: 120, unit: 'MINUTES' ) {
                mavenBuild( "jdk11", "clean install -T3 -Djacoco.skip=true -Premote-session-tests -Pgcloud", "maven3",
                            [[parserName: 'Maven'], [parserName: 'Java']])
              }
            }
          }
        }
>>>>>>> 213ac63d

        stage("Build / Test - JDK15") {
          agent { node { label 'linux' } }
          steps {
            container( 'jetty-build' ) {
              timeout( time: 120, unit: 'MINUTES' ) {
<<<<<<< HEAD
                mavenBuild( "jdk15", "-T3 clean install -Premote-session-tests", "maven3", true )
                warnings consoleParsers: [[parserName: 'Maven'], [parserName: 'Java']]
                junit testResults: '**/target/surefire-reports/*.xml,**/target/invoker-reports/TEST*.xml'
=======
                mavenBuild( "jdk15", "clean install -T3 -Djacoco.skip=true -Premote-session-tests -Pgcloud", "maven3",
                            [[parserName: 'Maven'], [parserName: 'Java']])
              }
            }
          }
        }

        stage("Build Javadoc") {
          agent { node { label 'linux' } }
          steps {
            container( 'jetty-build' ) {
              timeout( time: 40, unit: 'MINUTES' ) {
                mavenBuild( "jdk11",
                            "install javadoc:javadoc javadoc:aggregate-jar -DskipTests -Dpmd.skip=true -Dcheckstyle.skip=true",
                            "maven3", [[parserName: 'Maven'], [parserName: 'JavaDoc'], [parserName: 'Java']])
              }
            }
          }
        }

        stage("Build Compact3") {
          agent { node { label 'linux' } }
          steps {
            container( 'jetty-build' ) {
              timeout( time: 30, unit: 'MINUTES' ) {
                mavenBuild( "jdk8", "-T3 -Pcompact3 clean install -DskipTests", "maven3",
                            [[parserName: 'Maven'], [parserName: 'Java']])
>>>>>>> 213ac63d
              }
            }
          }
        }
      }
    }
  }
  post {
    failure {
      slackNotif()
    }
    unstable {
      slackNotif()
    }
    fixed {
      slackNotif()
    }
  }
}


def slackNotif() {
  script {
    try {
      if (env.BRANCH_NAME == 'jetty-10.0.x' || env.BRANCH_NAME == 'jetty-9.4.x' || env.BRANCH_NAME == 'jetty-11.0.x') {
        //BUILD_USER = currentBuild.rawBuild.getCause(Cause.UserIdCause).getUserId()
        // by ${BUILD_USER}
        COLOR_MAP = ['SUCCESS': 'good', 'FAILURE': 'danger', 'UNSTABLE': 'danger', 'ABORTED': 'danger']
        slackSend channel: '#jenkins',
          color: COLOR_MAP[currentBuild.currentResult],
          message: "*${currentBuild.currentResult}:* Job ${env.JOB_NAME} build ${env.BUILD_NUMBER} - ${env.BUILD_URL}"
      }
    } catch (Exception e) {
      e.printStackTrace()
      echo "skip failure slack notification: " + e.getMessage()
    }
  }
}

/**
 * To other developers, if you are using this method above, please use the following syntax.
 *
 * mavenBuild("<jdk>", "<profiles> <goals> <plugins> <properties>"
 *
 * @param jdk the jdk tool name (in jenkins) to use for this build
 * @param cmdline the command line in "<profiles> <goals> <properties>"`format.
 * @paran mvnName maven installation to use
 * @return the Jenkinsfile step representing a maven build
 */
def mavenBuild(jdk, cmdline, mvnName, junitPublishDisabled) {
  def localRepo = ".repository"
  def mavenOpts = '-Xms1g -Xmx4g -Djava.awt.headless=true'

  withMaven(
          maven: mvnName,
          jdk: "$jdk",
          publisherStrategy: 'EXPLICIT',
          options: [junitPublisher(disabled: junitPublishDisabled), mavenLinkerPublisher(disabled: false), pipelineGraphPublisher(disabled: false)],
          mavenOpts: mavenOpts,
          mavenLocalRepo: localRepo) {
    // Some common Maven command line + provided command line
    sh "mvn -Pci -V -B -e -fae -Dmaven.test.failure.ignore=true -Djetty.testtracker.log=true $cmdline -Dunix.socket.tmp=" + env.JENKINS_HOME
  }
}


// vim: et:ts=2:sw=2:ft=groovy<|MERGE_RESOLUTION|>--- conflicted
+++ resolved
@@ -14,12 +14,7 @@
           steps {
             container( 'jetty-build' ) {
               timeout( time: 120, unit: 'MINUTES' ) {
-<<<<<<< HEAD
-                mavenBuild( "jdk11", "-T3 clean install -Premote-session-tests", "maven3", true ) // -Pautobahn
-=======
-                mavenBuild( "jdk8", "clean install -T3 -Premote-session-tests -Pgcloud", "maven3",
-                            [[parserName: 'Maven'], [parserName: 'Java']])
->>>>>>> 213ac63d
+                mavenBuild( "jdk11", "-T3 clean install -Premote-session-tests -Pgcloud", "maven3", true ) // -Pautobahn
                 // Collect up the jacoco execution results (only on main build)
                 jacoco inclusionPattern: '**/org/eclipse/jetty/**/*.class',
                        exclusionPattern: '' +
@@ -44,34 +39,14 @@
             }
           }
         }
-
-<<<<<<< HEAD
-=======
-        stage("Build / Test - JDK11") {
-          agent { node { label 'linux' } }
-          steps {
-            container( 'jetty-build' ) {
-              timeout( time: 120, unit: 'MINUTES' ) {
-                mavenBuild( "jdk11", "clean install -T3 -Djacoco.skip=true -Premote-session-tests -Pgcloud", "maven3",
-                            [[parserName: 'Maven'], [parserName: 'Java']])
-              }
-            }
-          }
-        }
->>>>>>> 213ac63d
-
         stage("Build / Test - JDK15") {
           agent { node { label 'linux' } }
           steps {
             container( 'jetty-build' ) {
               timeout( time: 120, unit: 'MINUTES' ) {
-<<<<<<< HEAD
-                mavenBuild( "jdk15", "-T3 clean install -Premote-session-tests", "maven3", true )
+                mavenBuild( "jdk15", "-T3 clean install -Premote-session-tests -Pgcloud -Djacoco.skip=true", "maven3", true )
                 warnings consoleParsers: [[parserName: 'Maven'], [parserName: 'Java']]
                 junit testResults: '**/target/surefire-reports/*.xml,**/target/invoker-reports/TEST*.xml'
-=======
-                mavenBuild( "jdk15", "clean install -T3 -Djacoco.skip=true -Premote-session-tests -Pgcloud", "maven3",
-                            [[parserName: 'Maven'], [parserName: 'Java']])
               }
             }
           }
@@ -83,21 +58,8 @@
             container( 'jetty-build' ) {
               timeout( time: 40, unit: 'MINUTES' ) {
                 mavenBuild( "jdk11",
-                            "install javadoc:javadoc javadoc:aggregate-jar -DskipTests -Dpmd.skip=true -Dcheckstyle.skip=true",
+                            "install javadoc:javadoc -DskipTests -Dpmd.skip=true -Dcheckstyle.skip=true",
                             "maven3", [[parserName: 'Maven'], [parserName: 'JavaDoc'], [parserName: 'Java']])
-              }
-            }
-          }
-        }
-
-        stage("Build Compact3") {
-          agent { node { label 'linux' } }
-          steps {
-            container( 'jetty-build' ) {
-              timeout( time: 30, unit: 'MINUTES' ) {
-                mavenBuild( "jdk8", "-T3 -Pcompact3 clean install -DskipTests", "maven3",
-                            [[parserName: 'Maven'], [parserName: 'Java']])
->>>>>>> 213ac63d
               }
             }
           }
