<?xml version="1.0" encoding="UTF-8"?>
<project xmlns="http://maven.apache.org/POM/4.0.0" xmlns:xsi="http://www.w3.org/2001/XMLSchema-instance" xsi:schemaLocation="http://maven.apache.org/POM/4.0.0 http://maven.apache.org/maven-v4_0_0.xsd">
  <parent>
    <artifactId>jetty-project</artifactId>
    <groupId>org.eclipse.jetty</groupId>
    <version>10.0.0-SNAPSHOT</version>
  </parent>

  <modelVersion>4.0.0</modelVersion>
  <artifactId>jetty-servlet</artifactId>
  <name>Jetty :: Servlet Handling</name>
  <description>Jetty Servlet Container</description>
<<<<<<< HEAD
  <url>http://www.eclipse.org/jetty</url>

=======
>>>>>>> 3423375a
  <properties>
    <bundle-symbolic-name>${project.groupId}.servlet</bundle-symbolic-name>
  </properties>

  <build>
    <plugins>
      <plugin>
        <groupId>org.apache.maven.plugins</groupId>
        <artifactId>maven-jar-plugin</artifactId>
        <executions>
          <execution>
            <id>tests</id>
            <goals>
              <goal>test-jar</goal>
            </goals>
          </execution>
        </executions>
      </plugin>
      <plugin>
        <groupId>org.codehaus.mojo</groupId>
        <artifactId>findbugs-maven-plugin</artifactId>
        <configuration>
          <onlyAnalyze>org.eclipse.jetty.servlet.*</onlyAnalyze>
        </configuration>
      </plugin>
    </plugins>
  </build>

  <dependencies>
    <dependency>
      <groupId>org.eclipse.jetty</groupId>
      <artifactId>jetty-security</artifactId>
      <version>${project.version}</version>
    </dependency>
    <dependency>
      <groupId>org.slf4j</groupId>
      <artifactId>slf4j-api</artifactId>
    </dependency>
    <dependency>
      <groupId>org.eclipse.jetty</groupId>
      <artifactId>jetty-jmx</artifactId>
      <version>${project.version}</version>
      <optional>true</optional>
    </dependency>

    <dependency>
      <groupId>org.eclipse.jetty</groupId>
      <artifactId>jetty-slf4j-impl</artifactId>
      <scope>test</scope>
    </dependency>
    <dependency>
      <groupId>org.eclipse.jetty.toolchain</groupId>
      <artifactId>jetty-test-helper</artifactId>
      <scope>test</scope>
    </dependency>
    <dependency>
      <groupId>org.eclipse.jetty.tests</groupId>
      <artifactId>jetty-http-tools</artifactId>
      <version>${project.version}</version>
      <scope>test</scope>
    </dependency>
    <dependency>
      <groupId>org.eclipse.jetty</groupId>
      <artifactId>jetty-client</artifactId>
      <version>${project.version}</version>
      <scope>test</scope>
    </dependency>
  </dependencies>

</project><|MERGE_RESOLUTION|>--- conflicted
+++ resolved
@@ -10,11 +10,7 @@
   <artifactId>jetty-servlet</artifactId>
   <name>Jetty :: Servlet Handling</name>
   <description>Jetty Servlet Container</description>
-<<<<<<< HEAD
-  <url>http://www.eclipse.org/jetty</url>
 
-=======
->>>>>>> 3423375a
   <properties>
     <bundle-symbolic-name>${project.groupId}.servlet</bundle-symbolic-name>
   </properties>
