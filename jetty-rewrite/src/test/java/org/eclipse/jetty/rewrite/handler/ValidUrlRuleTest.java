--- conflicted
+++ resolved
@@ -97,11 +97,7 @@
         assertEquals("foo",_response.getReason());
     }
 
-<<<<<<< HEAD
-    @Ignore("Not passing (yet)")
-=======
     @Ignore("Not passing (yet), issue in uri decoding")
->>>>>>> 525aa8b2
     @Test
     public void testValidShamrock() throws Exception
     {
@@ -113,11 +109,7 @@
 
         assertEquals(200,_response.getStatus());
     }
-
-<<<<<<< HEAD
-=======
     
->>>>>>> 525aa8b2
     @Test
     public void testCharacters() throws Exception
     {
