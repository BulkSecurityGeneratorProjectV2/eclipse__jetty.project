--- conflicted
+++ resolved
@@ -110,7 +110,7 @@
 
         _connectors.put(addr.getHostName() + addr.getPort(), connector);
     }
-    
+
     protected Server getServer()
     {
         return _server;
@@ -218,8 +218,8 @@
             try
             {
                 connector.stop();
-            } 
-            catch (Exception ex) 
+            }
+            catch (Exception ex)
             {
                 LOG.warn(ex);
             }
@@ -237,38 +237,12 @@
         HttpSpiContextHandler jettyContextHandler = context.getJettyContextHandler();
 
         ContextHandlerCollection chc = _server.getChildHandlerByClass(ContextHandlerCollection.class);
-                
+
         if (chc == null)
             throw new RuntimeException("could not find ContextHandlerCollection, you must configure one");
 
         chc.addHandler(jettyContextHandler);
-<<<<<<< HEAD
         if (chc.isStarted())
-=======
-        _contexts.put(path, context);
-
-        if(!jettyContextHandler.isStarted())
-        {
-            try
-            {
-                jettyContextHandler.start();
-            }
-            catch ( Exception e )
-            {
-                throw new RuntimeException( e.getMessage(), e );
-            }
-        }
-
-        return context;
-    }
-
-    private ContextHandlerCollection findContextHandlerCollection(Handler[] handlers)
-    {
-        if (handlers == null)
-            return null;
-
-        for (Handler handler : handlers)
->>>>>>> b4ab8a07
         {
             try
             {
