--- conflicted
+++ resolved
@@ -79,12 +79,7 @@
  * <dl>
  * <dt>RFC7230</dt><dd>(default) Compliance with RFC7230</dd>
  * <dt>RFC2616</dt><dd>Wrapped headers and HTTP/0.9 supported</dd>
-<<<<<<< HEAD
  * <dt>LEGACY</dt><dd>Adherence to Servlet Specification requirement for
-=======
- * <dt>WEAK</dt><dd>Wrapped headers, HTTP/0.9 supported and a weaker parsing behaviour</dd>
- * <dt>LEGACY</dt><dd>(aka STRICT) Adherence to Servlet Specification requirement for
->>>>>>> e1e5a1db
  * exact case of header names, bypassing the header caches, which are case insensitive,
  * otherwise equivalent to RFC2616</dd>
  * </dl>
@@ -243,15 +238,6 @@
 
     private static HttpCompliance compliance()
     {
-<<<<<<< HEAD
-=======
-        Boolean strict = Boolean.getBoolean(__STRICT);
-        if (strict)
-        {
-            LOG.warn("Deprecated property used: "+__STRICT);
-            return HttpCompliance.LEGACY;
-        }
->>>>>>> e1e5a1db
         return HttpCompliance.RFC7230;
     }
 
